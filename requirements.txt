--- conflicted
+++ resolved
@@ -6,13 +6,9 @@
 olefile
 xmltodict
 requests
-<<<<<<< HEAD
 ete3
 
 # for development
 black
 isort
-autoflake
-=======
-ete3
->>>>>>> 1fc32711
+autoflake