general_parameters:
    schema_version: '0.9.2'
    record:
        publisher: 'MBDB'
        resource_type_general: 'Dataset'
        resource_type: 'SPR'
        access_rights: 'open access'
        metadata_access_rights: 'open access'
        title: 'SPR measurement of hemoglobin serum elements'
        id: "abc-de-efgh"
        identifier: 'doi:10.1234/foobar'
        measurement_group_id: "G333-22-1111"
        project:
            id:  "Pxyz-ab-cdef"
            title: 'Hemoglobin'
            description: 'Everything related to hemoglobin'
            owner:
                given_name: 'Josiah'
                family_name: 'Carberry'
                identifiers:
                    - 'orcid:0000-0002-1825-0097'
                affiliations:
<<<<<<< HEAD
                    - id: '05gq02987'
=======
                    - 'Brown University, Providence, RI, US'
>>>>>>> 1fc32711

        deposition_date: 2022-01-23
        date_available: 2023-01-23
        version: '0.01'
        subject_category: 'Biophysics'
        keywords:
            - 'serum'
            - 'blood'
            - 'human'
            - 'hemoglobin'
    depositors:
        depositor:
            given_name: 'Max'
            family_name: 'Mustermann'
            affiliations:
                - id: "02hpadn98"

        principal_contact:
            given_name: 'Josiah'
            family_name: 'Carberry'
            identifiers:
                - 'orcid:0000-0002-1825-0097'
            affiliations:
                - id: '05gq02987'

        contributors:
            - given_name: 'Jane'
              family_name: 'Doe'
              affiliations:
                - id: '02hpadn98'

            - given_name: 'John'
              family_name: 'Doe'
              affiliations:
                - id: '02hpadn98'

    funding_reference:
        - id: "308726"

        - id: "5T32NS007444-10"

    technique: 'Surface plasmon resonance (SPR)'

    instrument:
        manufacturer: 'Cytiva'
        name: 'Biacore T200'

    collection_start_time: 2020-06-05

    physical_environment_at_sample_handling:
        temperature:
            controlled: True
            value: 298.15
            unit: 'K'
            obtained_by: "Measurement"

    chemical_information:
        chemical_environments:
            - id: 'chem-env-measurement-buffer'
              name: 'Measurement buffer'
              solvent:
                  -  name: 'Water'
                     type: 'Chemical'
                     concentration:
                        value: 100
                        unit: 'w/w %'
                     inchikey: 'XLYOFNOQVPJJNP-UHFFFAOYSA-N'

              pH:
                  value: 7.4
                  obtained_by: 'Assumption'

              ultrafiltration_method:
                  pore_size: '0.2 µm'
                  filter_material: 'Cellulose acetate (CA)'

              constituents:
                  - name: 'Tris:HCl'
                    type: 'Chemical'
                    concentration:
                        value: 50
                        unit: 'mM'
                    inchikey: 'QKNYBSVHEMOAJP-UHFFFAOYSA-N'

                  - name: 'Sodium chhhhride'
                    type: 'Chemical'
                    concentration:
                        value: 150
                        unit: 'mM'
                    inchikey: 'FAPWRFPIFSIZLT-UHFFFAOYSA-M'

            - id: 'chem-env-regeneration-buffer'
              name: 'Regeneration buffer'
              solvent:
                  -  name: 'Water'
                     type: 'Chemical'
                     concentration:
                        value: 100
                        unit: 'w/w %'
                     inchikey: 'XLYOFNOQVPJJNP-UHFFFAOYSA-N'

              pH:
                  value: 1
                  obtained_by: 'Measurement'

              constituents:
                  - name: 'HCl'
                    type: 'Chemical'
                    concentration:
                        value: 100
                        unit: 'mM'
                    inchikey: 'VEXZGXHMUGYJMC-UHFFFAOYSA-N'

        entities_of_interest:
            - id: 'eoi-human-serum'
              name: 'Human serum'
              type: 'Complex substance of biological origin'
              derived_from: 'Body fluid'
              fluid: 'Serum'
              health_status: 'Healthy'
              organism:
                  id: '12374'
              description: "Blood was drawn after 12 hours of fasting"
              preparation_protocol:
                  - name: 'Centrifugation'
                    description: 'Tubes were centrifuged for 10 min at
                                  1,300g at 4°C within 2 hours of
                                  collection'

                  - name: 'Aliquotation'
                    description: 'The supernatant was distributed among
                                  0.5mL cryostorage tubes that were
                                  maintained at 4°C'
              storage:
                  temperature:
                      value: -80
                      unit: '°C'
                      obtained_by: 'Measurement'
                      controlled: True
                  storage_preparation:
                      - name: "Flash freezing in liquid nitrogen"
                        description: 'Aliquotes were placed in liquid
                                      nitrogen for 5 min'

            - id: 'eoi-human-hemoglobin'
              name: 'human Hemoglobin'
              type: 'Molecular assembly'
              external_databases:
                  - 'pdb:2HCO'
              components:
                  - name: 'Hemoglobin subunit alpha'
                    type: 'Polymer'
                    copy_number: 2
                    polymer_type: 'polypeptide(L)'
                    organism:
                        id: '12374'
                    variant: 'WT'
                    expression_source_type: 'Isolated'
                    external_databases:
                        - 'uniprot:P69905'


                  - name: 'Hemoglobin subunit beta'
                    type: 'Polymer'
                    copy_number: 2
                    polymer_type: 'polypeptide(L)'
                    organism:
                        id: '12374'
                    variant:  'V2A'
                    sequence: "MAHLTPEEKSAVTALWGKVNVDEVGGEALGRLLVVYPWTQR\
                               FFESFGDLSTPDAVMGNPKVKAHGKKVLGAFSDGLAHLDNL\
                               KGTFATLSELHCDKLHVDPENFRLLGNVLVCVLAHHFGKEF\
                               TPPVQAAYQKVVAGVANALAHKYH"
                    expression_source_type: 'Recombinantly'
                    supplier:
                        name: 'Sigma aldrich'
                        catalog_number: '1002032030'

                    external_databases:
                        - 'uniprot:P68871'


            - id: 'eoi-hemoglobin-antibody'
              name: 'human Hemoglobin antibody '
              type: 'Molecular assembly'
              components:
                  - name: 'IgG1 heavy chain'
                    type: 'Polymer'
                    copy_number: 2
                    polymer_type: 'polypeptide(L)'
                    organism:
                        id: '12374'
                    variant: 'HB11-201.11'
                    expression_source_type: 'Recombinantly'

                  - name: 'Light chain'
                    type: 'Polymer'
                    copy_number: 2
                    polymer_type: 'polypeptide(L)'
                    organism:
                        id: '12374'
                    variant:  'HB11-201.11'
                    expression_source_type: 'Recombinantly'
              supplier:
                  name: 'Thermo fisher scientific'
                  catalog_number: 'MA1-10806'

    derived_parameters:
        - id: 'de-par-kd-hemo'
          name: 'KD of hemoglobin to unknown component in serum'
          type: 'Constant of dissociation (K_D)'
          entities_involved:
              - entity:
                    $ref: 'eoi-human-hemoglobin'
                stoichiometry: -1
              - entity:
                    $ref: 'eoi-human-serum'
                stoichiometry: -1
          value: 10.3
          unit: 'nM'

method_specific_parameters:
    schema_version: '0.9.0'
    experiment_type: 'Affinity'
    sensor:
        surface_properties: 'protein G'
        supplier:
            name: 'Cytiva'
            catalog_number: '29179315'

    measurement_positions:
        - id: 'postion-1-measure'
          name: 'Measurement'
          flow_cell: "Flow cell 1"
          ligand_information:
              ligand:
                  $ref: 'eoi-human-hemoglobin'

        - id: 'postion-2-reference'
          name: 'Reference'
          flow_cell: "Flow cell 2"

    measurement_protocol:
        - id: 'protocol-step-activate'
          name: 'Binding the ligand to the sensor'
          type: 'Activation'
          start_time:
              value: 0
              unit: 'seconds'
          time_length:
              value: 60
              unit: 'seconds'
          flow:
              rate: 0.1
              unit: 'µl/s'
              path:
                  -
                      - $ref: 'postion-1-measure'
                      - $ref: 'postion-2-reference'

    data_analysis:
        - derived_parameter:
              $ref: 'de-par-kd-hemo'
          data_fitting:
            model: '1:1'
            software_name: 'Biacore analysis software'

    measurements:
        - measurement_position:
              $ref: 'position-1-measure'
          reference_measurement_position:
              $ref: 'postion-2-reference'
          samples:
              - measurement_step:
                    $ref: 'protocol-step-activate'
                position: 'A01'
                chemical_environment:
                    $ref: 'chem-env-measurement-buffer'
                analytes:
                    - entity:
                          $ref: 'eoi-human-hemoglobin'
                      concentration:
                          value: 40
                          unit: 'nM'
                    - entity:
                          $ref: 'eoi-hemoglobin-antibody'
                      concentration:
                          value: 20
                          unit: 'nM'
          reference_samples:
              - measurement_step:
                    $ref: 'protocol-step-activate'
                position: 'A01'
                chemical_environment:
                    $ref: 'chem-env-measurement-buffer'
                analytes:
                    - entity:
                          $ref: 'eoi-human-hemoglobin'
                      concentration:
                          value: 40
                          unit: 'nM'
                    - entity:
                          $ref: 'eoi-hemoglobin-antibody'
                      concentration:
                          value: 20
                          unit: 'nM'

        - measurement_position:
              $ref: 'position-2-reference'
          samples:
              - measurement_step:
                    $ref: 'protocol-step-activate'
                position: 'A01'
                chemical_environment:
                    $ref: 'chem-env-measurement-buffer'
                analytes:
                    - entity:
                          $ref: 'eoi-human-hemoglobin'
                      concentration:
                          value: 40
                          unit: 'nM'
                    - entity:
                          $ref: 'eoi-hemoglobin-antibody'
                      concentration:
                          value: 20
                          unit: 'nM'<|MERGE_RESOLUTION|>--- conflicted
+++ resolved
@@ -11,20 +11,16 @@
         identifier: 'doi:10.1234/foobar'
         measurement_group_id: "G333-22-1111"
         project:
-            id:  "Pxyz-ab-cdef"
+            id:  "Pxyz-fe-dcba"
             title: 'Hemoglobin'
-            description: 'Everything related to hemoglobin'
+            description: 'Everything else related to hemoglobin'
             owner:
                 given_name: 'Josiah'
                 family_name: 'Carberry'
                 identifiers:
                     - 'orcid:0000-0002-1825-0097'
                 affiliations:
-<<<<<<< HEAD
                     - id: '05gq02987'
-=======
-                    - 'Brown University, Providence, RI, US'
->>>>>>> 1fc32711
 
         deposition_date: 2022-01-23
         date_available: 2023-01-23
