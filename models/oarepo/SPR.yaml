profiles: [record, draft, files, draft_files]
record:
  use: [invenio]
  module:
    qualified: mbdb_spr
  properties:
    id:
      mapping:
        copy_to: collected_default_search_fields
    metadata:
      properties:
        general_parameters:
          use: '#/$defs/General_parameters'
          required: true
          help.en: The general information of the measurements
        method_specific_parameters:
          use: '#/$defs/SPR_specific_parameters'
          required: true
          help.en: The parameters of the experiment that is specific to SPR
    collected_default_search_fields:
      type: fulltext
      marshmallow:
        read: false
        write: false
  files:
    properties:
      name:
        type: keyword
        help.en: Name of the file
        required: true
      content_type:
        type: keyword
        enum: [text, binary, text and binary]
        help.en: Type of the file content in terms of how it can be read (text, binary,
          etc.)
        required: true
      context:
        type: keyword
        enum: [raw measurement data, derived measurement data, quality control report]
        help.en: The context the file should be understood within (e.g. raw measurement
          data)
        required: true
      originates_from:
        type: keyword
        enum: [Instrument software, User, MBDB]
        help.en: What is the source of the file
        required: true
      size:
        type: integer
        minimum: 0
        help.en: Size of the file
        required: true
      description:
        type: keyword
        help.en: Short description of what the file contains
      recommended_software:
        type: keyword
        help.en: The name of the software recommended for opening and working with
          the file
      processing_steps[]:
        ^minItems: 1
        ^help.en: List of the processing steps performed on the file before it was
          deposited (e.g. exported to xlsx)
        ^required: true
        use: '#/$defs/Processing_step'
    use: [invenio_files]
    resource:
      base-classes: [oarepo_ui.resources.file_resource.S3RedirectFileResource]
  draft: {}
  draft-files:
    resource:
      base-classes: [oarepo_ui.resources.file_resource.S3RedirectFileResource]
  mapping:
    template:
      settings:
        index.mapping.total_fields.limit: 3000
        index.mapping.nested_fields.limit: 200
        index.query.default_field: collected_default_search_fields
  resource-config:
    base-html-url: /spr/
plugins:
  builder:
    disable: [script_sample_data]
  packages: [oarepo-model-builder-files==4.*, oarepo-model-builder-cf==4.*, oarepo-model-builder-vocabularies==4.*,
    oarepo-model-builder-relations==4.*, oarepo-model-builder-polymorphic==1.*, oarepo-model-builder-drafts,
    oarepo-model-builder-drafts-files]
$defs:
  SPR_specific_parameters:
    properties:
      schema_version:
        type: keyword
        enum: [0.9.2]
        help.en: The schema version used to annotate the SPR method specific parameters
        required: true
      experiment_type:
        type: keyword
        enum: [Affinity, Quantification, Other]
        help.en: Which type of parameter is sought with the measurements
        required: true
      sensor:
        use: '#/$defs/Sensor'
        required: true
        help.en: Sensor used for the measurements
      measurement_positions[]:
        ^minItems: 1
        ^help.en: Information about each of the positions where data was collected
          including reference positions
        ^required: true
        use: '#/$defs/Measurement_position'
      measurement_protocol[]:
        ^minItems: 1
        ^help.en: List of the steps in the measurement protocol
        ^required: true
        use: '#/$defs/Measurement_step'
      measurements[]:
        ^minItems: 1
        ^help.en: List of measurements where the complete output from a single sensor
          going through the measurement protocol is considered a separate measurement
        ^required: true
        use: '#/$defs/Measurement'
      data_analysis[]:
        ^minItems: 1
        ^help.en: Details of how the data was processed and model in order to derive
          parameters from it
        use: '#/$defs/SPR_data_analysis'
  SPR_data_analysis:
    properties:
      derived_parameter:
        type: relation
        model: '#derived-parameter'
        keys: [id, name]
      measurements[]:
        ^minItems: 1
        ^help.en: List of measurement links that was analyzed together
        type: relation
        model: '#spr-measurement'
        keys: [id, name]
      data_processing_steps[]:
        ^minItems: 1
        ^help.en: Describe the steps in the data analysis prior to fitting (removing
          outliers in the raw data, applying data filter, placing data at same start
          time etc. )
        use: '#/$defs/Processing_step'
      data_fitting:
        use: '#/$defs/Data_fitting'
        help.en: The details of how data fitting of the data to obtain the derived
          parameter was performed
  Measurement:
    properties:
      id:
        type: keyword
        required: true
      name:
        type: keyword
        help.en: Name (id) of the measurement which must be unique within a record
          (i.e. triplicates must be named individually in the raw data file). The
          name must allow location of the measurement data within the raw data file
          as well as processed data files if these are present
        required: true
      measurement_position:
        type: relation
        model: '#spr-measurement-position'
        keys: [id, name]
        required: true
      reference_measurement_position:
        type: relation
        model: '#spr-measurement-position'
        keys: [id, name]
      samples[]:
        ^minItems: 1
        ^help.en: List of samples that went across a measurement position during data
          collection
        ^required: true
        use: '#/$defs/Sample'
      reference_samples[]:
        ^minItems: 1
        ^help.en: List of samples that went across the reference measurement position
          during data collection
        use: '#/$defs/Sample'
    id: spr-measurement
  Sample:
    properties:
      measurement_step:
        type: relation
        model: '#spr-measurement-step'
        keys: [id, name]
        required: true
      position:
        type: keyword
        help.en: Position of the sample within the sample holder
      chemical_environment:
        type: relation
        model: '#chemical-environment'
        keys: [id, name]
        required: true
      analytes[]:
        ^minItems: 1
        ^help.en: List of names (ids) of entities (from the entities of interest defined
          in the general parameters) that was used to alter the behavior of the target(s)
          or entities present at varying concentrations for a series of measurements
        ^required: true
        use: '#/$defs/Entity_constituent'
      temperature:
        use: '#/$defs/Temperature'
        help.en: Temperature of the sample while being measured
      preparation_protocol[]:
        ^minItems: 1
        ^help.en: List of steps taken to prepare the sample
        use: '#/$defs/Step'
  Measurement_step:
    properties:
      id:
        type: keyword
        required: true
      name:
        type: keyword
        help.en: Descriptive name (id) of the step in the measurement protocol which
          must be unique within a record
        required: true
      type:
        type: keyword
        enum: [Association, Baseline, Dissociation, Regeneration, Load, Wash, Activation,
          Enhancement]
        help.en: Which type of step in the measurement protocol this refers to
        required: true
      start_time:
        use: '#/$defs/Time_duration'
        required: true
        help.en: The numerical value of the start point of the measurement step relative
          to the beginning of the measurement in the units defined in the general
          parameters
      time_length:
        use: '#/$defs/Time_duration'
        required: true
        help.en: The numerical value of the total time of the measurement step took
          in the units defined in the general parameters
      flow:
        use: '#/$defs/Flow'
        required: true
        help.en: Information about the flow during the measurement step
    id: spr-measurement-step
  Measurement_position:
    properties:
      id:
        type: keyword
        required: true
      name:
        type: keyword
        help.en: Name of measurement spot
        required: true
      flow_cell:
        type: keyword
        help.en: The flow cell where the measurement spot is located
        required: true
      position:
        type: keyword
        help.en: Position of the measurement spot within the flow cell
      ligand_information:
        use: '#/$defs/Ligand_information'
        help.en: Information about the ligand and how it was immobilized
    id: spr-measurement-position
  Ligand_information:
    properties:
      ligand:
        type: relation
        model: '#entity'
        keys: [id, name]
      ligand_immobilization_chemistry:
        type: keyword
        help.en: The type of chemistry on ligands and surface that allows for immobilization
          of the ligands on the surface of the senor
      ligand_immobilization_protocol[]:
        ^minItems: 1
        ^help.en: List of steps for immobilizing the ligand on the surface of the
          sensor
        use: '#/$defs/Step'
  Sensor:
    properties:
      id:
        type: keyword
        help.en: The id of the sensor as given by the supplier
      surface_properties:
        type: keyword
        help.en: The type surface properties the sensor has. e.g. Protein A
      supplier:
        use: '#/$defs/Supplier'
        required: true
        help.en: Information about the supplier of the senor
      sensor_initialization:
        type: keyword
        enum: [Air, Glycerol]
        help.en: How the initialization of the senor was performed
      previously_used:
        type: boolean
        help.en: Whether or not the sensor was used in previous measurements
  Flow:
    properties:
      rate:
        type: double
        minimum: 0.0
        help.en: Numerical value of the flow-rate
        required: true
      unit:
        use: '#/$defs/FLOWRATE_UNITS'
        required: true
        help.en: The unit of the flow-rate
      direction:
        type: keyword
        enum: [Vertical, Horizontal]
        help.en: Direction of the flow
      path[]:
        ^minItems: 1
        ^help.en: list of the flow-path, in terms of measurement postitions. measurement
          postitions that are connected by a flow running serially  though them should
          be mentioned within the inner list, while parallel flows should be mentioned
          in the outer list
        ^required: true
        minItems: 1
        items:
          type: relation
          model: '#spr-measurement-position'
          keys: [id, name]
        type: array
  General_parameters:
    properties:
      schema_version:
        type: keyword
        enum: [0.9.17]
        help.en: The schema version used to annotate the general parameters
        required: true
      record_information:
        use: '#/$defs/Record_information'
        required: true
        help.en: Information about the record itself, including whether this particular
          record is associated with other records
      depositors:
        use: '#/$defs/Depositors'
        required: true
        help.en: Information about the depositors (authors) of this record
      associated_publication:
        use: '#/$defs/Publication'
        help.en: If the data in this record is described in published literature (article,
          journal, thesis), information about the literature can be specified here
      funding_reference[]:
        ^minItems: 1
        ^help.en: List of information about the grants that supported generation of
          the raw data annotated by this record. Note that this information is based
          on OpenAire Projects
        keys: [id, title, props.funder_name]
        vocabulary-type: grants
        type: vocabulary
        extras:
          title:
            mapping:
              properties:
                en:
                  copy_to: collected_default_search_fields
          id:
            mapping:
              copy_to: collected_default_search_fields
      technique:
        use: '#/$defs/SUPPORTED_TECHNIQUES'
        required: true
        help.en: The type of experimental technique used for collecting the raw data
          annotated by this record
      collection_start_time:
        type: date
        help.en: The date when collection of the raw data began
        required: true
      instrument:
        use: '#/$defs/Instrument'
        required: true
        help.en: Information about the instrument being used to collect (measure)
          the raw data annotated by this record
      chemical_information:
        use: '#/$defs/Chemical_information'
        required: true
        help.en: Information about entities of interest that were being measured (e.g.
          Lysozyme) or used to alter the behaviour of the measured species (e.g. Peptidoglycan),
          and the chemical environments that was used in the measurement (e.g. buffers,
          cleaning solutions)
      results[]:
        ^minItems: 1
        ^help.en: List of the results (parameter) that were derived by analyzing the
          raw data, and which steps were taken to obtain them
        use: '#/$defs/Derived_parameter'
<<<<<<< HEAD
        type: nested
      raw_measurement_files[]:
=======
        type: polymorphic
        mapping:
          type: nested
      raw_measurements[]:
>>>>>>> cd352625
        ^minItems: 1
        ^help.en: List of file(s) containing the raw measurements
        ^ui_file_context:
          type: keyword
          enum: [raw measurement data]
        type: url
  Record_information:
    properties:
      title:
        type: keyword
        help.en: Short descriptive title of the record
        required: true
        mapping:
          copy_to: collected_default_search_fields
      access_rights:
        type: keyword
        enum: [open access, embargoed access, restricted access]
        help.en: The access rights to the uploaded files. There are three options,
          1) "open access" where the files are accessible immediately when the deposition
          is published, 2) "embargoed access" where the files will only become available
          after a specified date, 3) "restricted access" where depositors are of the
          record are the only ones who has access
        required: true
      metadata_access_rights:
        type: keyword
        enum: [open access, embargoed access, restricted access]
        help.en: The access rights to the metadata. Minimal metadata that includes
          title and depositors is accessible regardless of which type is chosen as
          it is required to obtain a DOI. There are three options, 1) "open access"
          where the complete metadata are accessible immediately when the deposition
          is published, 2) "embargoed access" where the files will only become available
          after a specified date, 3) "restricted access" where depositors are of the
          record are the only ones who has access
        required: true
      publisher:
        type: keyword
        enum: [MBDB]
        help.en: When made available MBDB is to be considered the publisher, however,
          the depositors are still the owners
        required: true
      resource_type_general:
        type: keyword
        enum: [Dataset]
        help.en: All records are considered to be datasets
        required: true
      resource_type:
        type: keyword
        help.en: DataCite item which shows type of dataset the record is and corresponds
          directly to which kind of technique was used (MST/BLI/SPR)
        required: true
      identifier:
        type: keyword
        help.en: The (external) identifier of the record which is a DOI generated
          by Datacite. This will automatically be generated when the record is published
      subject_category:
        type: keyword
        enum: [Biophysics]
        help.en: DataCite subject category the record data belongs to default is Biophysics
        required: true
      deposition_date:
        type: date
        help.en: The date when the data was deposited; automatically generated
        required: true
      date_available:
        type: date
        help.en: The date when the data was/will be made publicly available. Will
          be automatically generated
  Instrument:
    properties:
      manufacturer:
        use: '#/$defs/COMPANIES'
        required: true
        help.en: Name of the manufacturer of the instrument used for raw data collection
      name:
        type: keyword
        help.en: The name of the instrument as provided by the manufacturer
        required: true
  Entity_base:
    properties:
      id:
        type: keyword
        required: true
      name:
        type: keyword
        help.en: Short descriptive name (id) of the entity; must be unique within
          a record (e.g. Lysozyme, Serum from Patient 1). This name is referenced
          in the measurement description to identify the entities present in measured
          sample
        required: true
        mapping:
          copy_to: collected_default_search_fields
      type:
        type: keyword
        enum: [Polymer, Chemical, Molecular assembly, Complex substance of biological
            origin, Complex substance of environmental origin, Complex substance of
            chemical origin, Complex substance of industrial production origin]
        help.en: The type of the entity, where the options are (biological) Polymer,
          Chemical, Molecular assembly (also includes all proteins composed of more
          than one polypeptide chain) or Complex substance. Chemical polymers such
          as PEG 5000 should be described as being a Chemical. Complex substance refers
          to substances which are not exactly specified by their exact chemical composition
          by the time measurement were performed, but e.g. blood, serum, plant extract
        required: true
        mapping:
          copy_to: collected_default_search_fields
    id: entity
  Entity:
    help.en: Details of the entity including identifiers and protocols used to obtain
      the entity. Which information is required, varies depending the type of entity
    required: true
    schemas:
      Polymer:
        use: '#/$defs/EntityPolymerPolymorphic'
        required: true
      Chemical:
        use: '#/$defs/EntityChemicalPolymorphic'
        required: true
      Molecular assembly:
        use: '#/$defs/EntityMolecular_assemblyPolymorphic'
        required: true
      Complex substance of biological origin:
        use: '#/$defs/EntityComplex_substance_of_biological_originPolymorphic'
        required: true
      Complex substance of environmental origin:
        use: '#/$defs/EntityComplex_substance_of_environmental_originPolymorphic'
        required: true
      Complex substance of chemical origin:
        use: '#/$defs/EntityComplex_substance_of_chemical_originPolymorphic'
        required: true
      Complex substance of industrial production origin:
        use: '#/$defs/EntityComplex_substance_of_industrial_production_originPolymorphic'
        required: true
    type: polymorphic
    discriminator: type
    id: entity
  Entity_constituent:
    properties:
      entity:
        type: relation
        model: '#entity'
        keys: [id, name]
        required: true
      concentration:
        use: '#/$defs/Concentration'
        required: true
        help.en: Concentration of the entity
  Molecular_assembly:
    properties:
      external_databases[]:
        ^minItems: 1
        ^help.en: List of identifiers to records in external databases containing
          information about the molecular assembly as a whole can be specified here
          (e.g. PDB:1YQ2 ); information about the individual components should be
          specified in the details of the individual components
        type: keyword
        mapping:
          copy_to: collected_default_search_fields
      components[]:
        ^minItems: 1
        ^help.en: Description of the individual components (e.g. polypeptide, heme,
          lipids, metal ions etc.) the molecular assembly is composed of (e.g. Hemoglobin
          alpha) and how many copies of each component were present
        ^required: true
        use: '#/$defs/Assembly_component'
        type: polymorphic
        mapping:
          type: nested
      molecular_weight:
        use: '#/$defs/Molecular_weight'
        required: true
        help.en: The molecular weight of the molecular assembly
      chemical_modifications[]:
        ^minItems: 1
        ^help.en: List describing deliberate modifications made to the molecular assembly
          through chemical, biochemical, or physical means
        use: '#/$defs/Modification'
        type: nested
      additional_specifications[]:
        ^minItems: 1
        ^help.en: Additional information about the macromolecular assembly can be
          specified here
        type: keyword
  Assembly_component_base:
    properties:
      name:
        type: keyword
        help.en: Short descriptive name (id) given to the assembly component. The
          name must be unique within a record
        required: true
        mapping:
          copy_to: collected_default_search_fields
      type:
        type: keyword
        enum: [Polymer, Chemical]
        help.en: The type of component, options are (biological) Polymer and Chemical
        required: true
      copy_number:
        type: double
        minimum: -1.0
        help.en: Number of molecules of the component within the assembly, -1 if unknown
        required: true
  Assembly_component:
    help.en: Details about the assembly component
    required: true
    schemas:
      Polymer:
        use: '#/$defs/Assembly_componentPolymerPolymorphic'
        required: true
      Chemical:
        use: '#/$defs/Assembly_componentChemicalPolymorphic'
        required: true
    type: polymorphic
    discriminator: type
  Polymer:
    properties:
      polymer_type:
        type: keyword
        enum: [cyclic-pseudo-peptide, peptide nucleic acid, polydeoxyribonucleotide,
          polydeoxyribonucleotide/polyribonucleotide hybrid, polypeptide(D), polypeptide(L),
          polyribonucleotide]
        help.en: The type of polymer (e.g. polypeptide(L))
        required: true
        mapping:
          copy_to: collected_default_search_fields
      sequence:
        type: keyword
        help.en: Primary sequence of the polymer, using single letter codes (e.g.
          SAGRELLE, AGTTA). In case of non-natural amino acids or nucleotides, please
          place the monomer in brackets
        mapping:
          copy_to: collected_default_search_fields
      molecular_weight:
        use: '#/$defs/Molecular_weight'
        required: true
        help.en: The molecular weight of the polymer
      external_databases[]:
        ^minItems: 1
        ^help.en: List of identifiers to records in external databases containing
          information about the polymer can be specified here (e.g UNIPROT:Q8KRF6)
        type: keyword
        mapping:
          copy_to: collected_default_search_fields
      variant:
        type: keyword
        help.en: Descriptive name indicating differences of primary sequence of the
          polymer as compared to the most common form, or wildtype, including mutations,
          purification tags, etc. (A53T, C-terminal GFP, N-terminal 6xHis-tag)
        mapping:
          copy_to: collected_default_search_fields
      source_organism:
        keys: [id, title, props.rank]
        vocabulary-type: organisms
        type: vocabulary
        extras:
          title:
            mapping:
              properties:
                en:
                  copy_to: collected_default_search_fields
          id:
            mapping:
              copy_to: collected_default_search_fields
      modifications:
        use: '#/$defs/Polymer_modifications'
        help.en: If the polymer contains modifications such as non-natural aminoacids,
          post translational modification, or chemically modifications like labeling,
          it can be specified here
      expression_source_type:
        type: keyword
        enum: [Natively, Recombinantly, Synthetically]
        help.en: How the polymer was produced
        required: true
      expression_organism:
        keys: [id, title, props.rank]
        vocabulary-type: organisms
        type: vocabulary
      additional_specifications[]:
        ^minItems: 1
        ^help.en: Additional information about the polymer can be specified here
        type: keyword
  Polymer_modifications:
    properties:
      synthesis[]:
        ^minItems: 1
        ^help.en: Modifications (e.g. non-natural amino acids) of the polymer made
          during synthesis (e.g. translation) of the polymer
        use: '#/$defs/Modification'
        type: nested
      biological_postprocessing[]:
        ^minItems: 1
        ^help.en: Modifications of the polymer made after synthesis (e.g. posttranslational
          modifications, DNA methylation) by the organism where synthesis occurred
          (e.g. glycosylation)
        use: '#/$defs/Modification'
        type: nested
      chemical[]:
        ^minItems: 1
        ^help.en: Modifications of the polymer introduced by chemical, biochemical,
          or physical means in vitro (e.g. lysine methylation, cysteine iodoacetamide
          labeling, deglycosylation, covalent fluorescent labeling)
        use: '#/$defs/Modification'
        type: nested
  Chemical_information:
    properties:
      chemical_environments[]:
        ^minItems: 1
        ^help.en: Composition of the chemical environment (colloquially known as buffer)
          which are not being directly used to affect the behavior of the directly
          measured entities during the measurement
        ^required: true
        use: '#/$defs/Chemical_environment'
        type: nested
      entities_of_interest[]:
        ^minItems: 1
        ^help.en: List of the entities that are being directly measured, as well as
          the entities that are being used as a variable to influence the behavior
          of the directly measured entities (e.g. lysozyme, NAG3, NaCl)
        ^required: true
        use: '#/$defs/Entity'
        type: polymorphic
        mapping:
          type: nested
  Chemical:
    properties:
      inchikey:
        type: keyword
        help.en: InChIKey identifier of the chemical. In case of chemical polymers
          please specify the InChIKey of the monomer and specify the specific type
          in the additional identifiers field (e.g. if PEG 3350 was employed, the
          InChiKey of ethylene glycol, i.e. LYCAIKOWRPUZTN-UHFFFAOYSA-N should be
          specified here)
        required: true
        mapping:
          copy_to: collected_default_search_fields
      additional_identifiers[]:
        ^minItems: 1
        ^help.en: Unique and persistent identifier from an external source; options
          of sources are CAS number, Pubchem Compound ID, and Pubchem Substance ID
        type: keyword
      isotopic_labeling:
        type: keyword
        help.en: If the isotopic composition of the chemical was altered from the
          naturally occurring abundances, it can be specified here (e.g. 15N, 13C)
      molecular_weight:
        use: '#/$defs/Molecular_weight'
        required: true
        help.en: The molecular weight of the polymer
      additional_specifications[]:
        ^minItems: 1
        ^help.en: Additional information about the chemical can be specified here
          (e.g. RNase free water, recrystallization, desalting)
        type: keyword
  Chemical_environment:
    properties:
      id:
        type: keyword
        required: true
      name:
        type: keyword
        help.en: Name of the chemical environment (e.g. Measurement Buffer). The name
          must be unique within a record as it will be referred to the in method specific
          section in when describing the composition of the individual samples or
          measurement steps
        required: true
      solvent[]:
        ^minItems: 1
        ^help.en: Information about the solvent component(s) of the chemical environment
          (e.g. water, D2O, DMSO, EtOH) can be specified here
        ^required: true
        use: '#/$defs/Chemical_constituent'
        type: polymorphic
        mapping:
          type: nested
      constituents[]:
        ^minItems: 1
        ^help.en: List of the constituents, excluding solvent components, that made
          up the chemical environment (i.e. buffer system, salts, surfactants, crowding
          agents, serum, etc.)
        use: '#/$defs/Constituent'
        type: polymorphic
        mapping:
          type: nested
      ph:
        use: '#/$defs/Ph'
        required: true
        help.en: The pH value of the chemical environment and how the value was determined
      additional_specifications[]:
        ^minItems: 1
        ^help.en: Additional information about the chemical environment can be specified
          here (e.g. prepared just prior to conducting the measurement, additional
          treatments like UV irradiation, specific storage container of chemical environment
          if that influenced the measurement etc.)
        type: keyword
    id: chemical-environment
  Constituent_base:
    properties:
      name:
        type: keyword
        help.en: Short descriptive name (id) of the constituent, must be unique within
          a record (e.g. NaCl, Human serum P1, Lysozyme, etc.)
        required: true
        mapping:
          copy_to: collected_default_search_fields
      type:
        type: keyword
        enum: [Polymer, Chemical, Molecular assembly, Complex substance of biological
            origin, Complex substance of environmental origin, Complex substance of
            chemical origin, Complex substance of industrial production origin]
        help.en: The type of the constituent, options are Polymer, Chemical, and defined
          assembly
        required: true
      concentration:
        use: '#/$defs/Concentration'
        required: true
        help.en: Concentration of the constituent including its relative concentration
          related to the collected sample or absolute concentration of the constituent
  Chemical_constituent_base:
    properties:
      name:
        type: keyword
        help.en: Short descriptive name (id) of the constituent, must be unique within
          a record
        required: true
        mapping:
          copy_to: collected_default_search_fields
      type:
        type: keyword
        enum: [Chemical]
        help.en: The type of the constituent, options are Chemical
        required: true
      concentration:
        use: '#/$defs/Concentration'
        required: true
        help.en: Concentration of the constituent including its relative concentration
          related to the collected sample or absolute concentration of the constituent
  Chemical_constituent:
    help.en: The details about the chemically defined constituent i.e. of type Polymer,
      Chemical, and Molecular assembly
    required: true
    schemas:
      Chemical:
        use: '#/$defs/Chemical_constituentChemicalPolymorphic'
        required: true
    type: polymorphic
    discriminator: type
  Constituent:
    help.en: The details about the constituent which can be of chemically well defined
      species of type Polymer, Chemical, Molecular assembly. Alternatively, if the
      constituent can only be defined in terms of a preparation protocol it should
      be described as a Complex substance of biological, environmental, chemical,
      or industrial production origin
    required: true
    schemas:
      Polymer:
        use: '#/$defs/ConstituentPolymerPolymorphic'
        required: true
      Chemical:
        use: '#/$defs/ConstituentChemicalPolymorphic'
        required: true
      Molecular assembly:
        use: '#/$defs/ConstituentMolecular_assemblyPolymorphic'
        required: true
      Complex substance of biological origin:
        use: '#/$defs/ConstituentComplex_substance_of_biological_originPolymorphic'
        required: true
      Complex substance of environmental origin:
        use: '#/$defs/ConstituentComplex_substance_of_environmental_originPolymorphic'
        required: true
      Complex substance of chemical origin:
        use: '#/$defs/ConstituentComplex_substance_of_chemical_originPolymorphic'
        required: true
      Complex substance of industrial production origin:
        use: '#/$defs/ConstituentComplex_substance_of_industrial_production_originPolymorphic'
        required: true
    type: polymorphic
    discriminator: type
  Complex_substance_of_biological_origin:
    help.en: Information about the biological substance the complex substance is derived
      from
    required: true
    schemas:
      Body fluid:
        use: '#/$defs/Body_fluid'
        required: true
      Cell fraction:
        use: '#/$defs/Cell_fraction'
        required: true
      Virion:
        use: '#/$defs/Virion'
        required: true
    type: polymorphic
    discriminator: derived_from
  Complex_substance_of_biological_origin_base:
    properties:
      derived_from:
        type: keyword
        enum: [Body fluid, Cell fraction, Virion]
        help.en: The biological substance the complex substance is derived from
        required: true
      source_organism:
        keys: [id, title, props.rank]
        vocabulary-type: organisms
        type: vocabulary
        required: true
        extras:
          title:
            mapping:
              properties:
                en:
                  copy_to: collected_default_search_fields
          id:
            mapping:
              copy_to: collected_default_search_fields
      preparation_protocol[]:
        ^minItems: 1
        ^help.en: List of the steps performed during the preparation of the complex
          substance
        ^required: true
        use: '#/$defs/Step'
      storage:
        use: '#/$defs/Storage'
        help.en: Information about how the complex substance was stored between being
          acquired and measured, including temperature and duration
      additional_specifications[]:
        ^minItems: 1
        ^help.en: Additional information about the complex substance can be specified
          here
        type: keyword
  Body_fluid:
    properties:
      fluid:
        type: keyword
        enum: [Blood, Fecal matter, Milk, Plasma, Saliva, Serum, Urine, Plant extract]
        help.en: The body fluid the complex substance is derived from
        required: true
        mapping:
          copy_to: collected_default_search_fields
      health_status:
        type: keyword
        help.en: Health status of the donor organism where the body fluid was derived
          from (e.g. healthy, sick, patient with Diabetes type 2)
        required: true
  Cell_fraction:
    properties:
      fraction:
        type: keyword
        enum: [Ribosome, Cell wall, VesicleCell lysate/Cytoplasm, Cell Membrane, Extracellular
            matrix, Lysosome, Golgi Apparatus, Mitochondrion, Nucleus, Rough Endoplasmic
            Reticulum, Smooth Endoplasmic Reticulum, Vacuole, Chloroplast]
        help.en: The subcelluar component e.g. (Ribosome)
        required: true
        mapping:
          copy_to: collected_default_search_fields
      organ:
        type: keyword
        help.en: The organ the cell fraction was derived from (e.g. heart)
      tissue:
        type: keyword
        help.en: The tissue type the cell fraction was derived from
      cell_type:
        type: keyword
        help.en: The cell type the cell fraction was derived from
      health_status:
        type: keyword
        help.en: Health status of the donor organism where the cell fraction was derived
          from (e.g. healthy, sick, patient with Diabetes type 2)
        required: true
  Virion:
    properties:
      genetic_material:
        type: keyword
        enum: [No genetic material, Virus genome, Synthetic]
        help.en: The genetic material carried by the virions (None, virus genome,
          synthetic)
        required: true
      capsid_type:
        type: keyword
        enum: [None, Native, Genetically Engineered, Synthetic]
        help.en: The type of virion capsid (e.g. genetically engineered, None
        required: true
      envelope_type:
        type: keyword
        enum: [None, Native, Genetically Engineered, Synthetic]
        help.en: The type of virion envelope (e.g. genetically engineered, None
        required: true
      host_organism:
        keys: [id, title, props.rank]
        vocabulary-type: organisms
        type: vocabulary
      host_cell_type:
        type: keyword
        help.en: The host cell type the virion was produced in
  Complex_substance_of_environmental_origin:
    properties:
      source:
        type: keyword
        enum: [Fresh water, Marine, Ice core, Sediment, Sewage, Soil]
        help.en: The environmental source where the complex substance was derived
          from
        required: true
        mapping:
          copy_to: collected_default_search_fields
      preparation_protocol[]:
        ^minItems: 1
        ^help.en: List of the steps performed during the preparation of the complex
          substance
        ^required: true
        use: '#/$defs/Step'
      location:
        use: '#/$defs/Coordinates'
        required: true
        help.en: The coordinates, in decimal notation, where the complex substance
          was collected
      storage:
        use: '#/$defs/Storage'
        help.en: Information about how the complex substance was stored between being
          acquired and measured, including temperature and duration
      additional_specifications[]:
        ^minItems: 1
        ^help.en: Additional information about the complex substance can be specified
          here
        type: keyword
  Complex_substance_of_chemical_origin:
    properties:
      class:
        type: keyword
        enum: [Lipid_assembly]
        help.en: The chemical origin where the complex substance was derived from
        required: true
      details:
        use: '#/$defs/Lipid_assembly'
        required: true
        help.en: The chemical origin where the complex substance was derived from
      preparation_protocol[]:
        ^minItems: 1
        ^help.en: List of the steps performed during the preparation of the complex
          substance
        ^required: true
        use: '#/$defs/Step'
      storage:
        use: '#/$defs/Storage'
        help.en: Information about how the complex substance was stored between being
          acquired and measured, including temperature and duration
      additional_specifications[]:
        ^minItems: 1
        ^help.en: Additional information about the complex substance can be specified
          here
        type: keyword
  Lipid_assembly:
    properties:
      type:
        type: keyword
        enum: [Micelle, Liposome, Nanodisc, Sheet]
        help.en: The type of lipid assembly
        required: true
      number_of_mono_layers:
        type: integer
        minimum: -1
        help.en: The number of lipid mono layers in the lipid assembly, -1 if unknown
        required: true
      size:
        use: '#/$defs/Size'
        required: true
        help.en: The size of the lipid assembly
      components[]:
        ^minItems: 1
        ^help.en: The components of the lipid assembly
        ^required: true
        use: '#/$defs/Assembly_component'
        type: polymorphic
        mapping:
          type: nested
      additional_specifications[]:
        ^minItems: 1
        ^help.en: Additional information about the lipid assembly, if applicable
        use: '#/$defs/Step'
  Complex_substance_of_industrial_production_origin:
    properties:
      product:
        type: keyword
        enum: [Beer, Cell medium, Whey]
        help.en: The type of product, byproduct, or waste product the complex substance
          was derived from
        required: true
        mapping:
          copy_to: collected_default_search_fields
      preparation_protocol[]:
        ^minItems: 1
        ^help.en: List of the steps performed during the preparation of the complex
          substance
        ^required: true
        use: '#/$defs/Step'
      storage:
        use: '#/$defs/Storage'
        help.en: Information about how the complex substance was stored between being
          acquired and measured, including temperature and duration
      additional_specifications[]:
        ^minItems: 1
        ^help.en: Additional information about the complex substance can be specified
          here
        type: keyword
  Depositors:
    properties:
      depositor:
        use: '#/$defs/Person'
        required: true
        help.en: The person who made the deposition to MBDB
      principal_contact:
        use: '#/$defs/Person'
        required: true
        help.en: The person responsible for the record and the one to contact for
          inquiries, would typically be the principle investigator group leader, or
          laboratory head
      contributors[]:
        ^minItems: 1
        ^help.en: List of other people who contributed to generating the deposited
          data, metadata, derived parameters, or the deposition itself
        use: '#/$defs/Person'
        type: nested
  Person:
    properties:
      given_name:
        type: keyword
        help.en: The given name(s), including middlename(s), of the person
        required: true
        mapping:
          copy_to: collected_default_search_fields
      family_name:
        type: keyword
        help.en: The family name(s) the person
        required: true
        mapping:
          copy_to: collected_default_search_fields
      identifiers[]:
        ^minItems: 1
        ^help.en: Persistent personal identifiers, currently only ORCIDs are allowed
        type: keyword
        mapping:
          copy_to: collected_default_search_fields
      affiliations[]:
        ^minItems: 1
        ^help.en: The affiliation of the person. Note that this is based on the Research
          Organization Registry (ROR)
        keys: [id, title, props.city, props.state, props.country]
        vocabulary-type: affiliations
        type: vocabulary
        extras:
          title:
            mapping:
              properties:
                en:
                  copy_to: collected_default_search_fields
          id:
            mapping:
              copy_to: collected_default_search_fields
  Publication:
    properties:
      pid:
        type: keyword
        help.en: Persistent identifier associated with the publication (e.g. DOI,
          ISBN, URN)
        required: true
        mapping:
          copy_to: collected_default_search_fields
      title:
        type: keyword
        help.en: The title of the publication
        mapping:
          copy_to: collected_default_search_fields
      resource_type:
        type: keyword
        enum: [Article, Book, Thesis]
        help.en: The type of publication
        required: true
<<<<<<< HEAD
  Derived_parameter:
=======
      publisher:
        type: keyword
        help.en: The name of the publisher or journal name in case of article
  Project:
    properties:
      id:
        type: keyword
        help.en: Unique and persistent identifier which can be generated upon deposition
          of the first member of the project, which can be used to show a relation
          to other data within the MBDB
      title:
        type: keyword
        help.en: Short title of the project
        required: true
        mapping:
          copy_to: collected_default_search_fields
      description:
        type: keyword
        help.en: Short description of what the project is about
        required: true
      owner:
        use: '#/$defs/Person'
        required: true
        help.en: The person responsible for the project, typically a project leader,
          principle investigator, or group leader
  Associated_publications:
    properties:
      main:
        use: '#/$defs/Publication'
        help.en: Information about the publication where the raw data or derived parameters
          first appeared
      additional[]:
        ^minItems: 1
        ^help.en: Information about publications in addition to the main publication
        use: '#/$defs/Publication'
        type: nested
  Derived_parameter_base:
>>>>>>> cd352625
    properties:
      id:
        type: keyword
        required: true
      name:
        type: keyword
        help.en: Descriptive name (id) of the derived parameter (e.g. Kd of Lysozyme
          and VHH2). Must be unique within a record
        required: true
        mapping:
          copy_to: collected_default_search_fields
      type:
        type: keyword
        enum: [Concentration, Stoichiometry, Constant of association (KA), Constant
            of dissociation (KD), Association rate (kOn), Dissociation rate (kOff),
          Change in enthalpy (deltaH), Change in entropy (deltaS), Change in Gibbs
            free energy (deltaG), Molecular weight (MW)]
        help.en: The type of physical parameter the derived parameter represents
        required: true
        mapping:
          copy_to: collected_default_search_fields
      entities_involved[]:
        ^minItems: 1
        ^help.en: List of chemical or molecular assemblies the derived parameter describes
          and how many copies of each are involved
        ^required: true
        use: '#/$defs/Entity_and_stoichiometry'
        type: nested
      value:
        type: double
        help.en: Numerical value of the derived parameter
        required: true
      value_error:
        use: '#/$defs/Value_error'
        help.en: The expected error of the derived parameter (e.g. in terms of standard
          deviations, or relative error)
    id: derived-parameter
  Derived_parameter:
    help.en: Details of the derived parameter
    required: true
    schemas:
      Concentration:
        use: '#/$defs/Derived_parameterDP_concentrationPolymorphic'
        required: true
      Stoichiometry:
        use: '#/$defs/Derived_parameterDP_stoichiometryPolymorphic'
        required: true
      Constant of association KA:
        use: '#/$defs/Derived_parameterDP_KAPolymorphic'
        required: true
      Constant of dissociation KD:
        use: '#/$defs/Derived_parameterDP_KDPolymorphic'
        required: true
      Association rate kOn:
        use: '#/$defs/Derived_parameterDP_kOnPolymorphic'
        required: true
      Dissociation rate kOff:
        use: '#/$defs/Derived_parameterDP_kOffPolymorphic'
        required: true
      Change in enthalpy deltaH:
        use: '#/$defs/Derived_parameterDP_deltaHPolymorphic'
        required: true
      Change in entropy deltaS:
        use: '#/$defs/Derived_parameterDP_deltaSPolymorphic'
        required: true
      Change in Gibbs free energy deltaG:
        use: '#/$defs/Derived_parameterDP_deltaGPolymorphic'
        required: true
      Molecular weight MW:
        use: '#/$defs/Derived_parameterDP_MWPolymorphic'
        required: true
    type: polymorphic
    discriminator: type
    id: derived-parameter
  DP_concentration:
    properties:
      unit:
        use: '#/$defs/CONCENTRATION_UNITS'
        required: true
        help.en: Unit of the concentration
  DP_stoichiometry:
    properties:
      unit:
        type: keyword
        enum: [per complex]
        help.en: Unit of the stoichiometry
        required: true
  DP_KA:
    properties:
      unit:
        type: keyword
        enum: [M^-1, M^-2, mM^-1, mM^-2, µM^-1, µM^-2, nM^-1, nM^-2]
        help.en: Unit of the constant of association
        required: true
  DP_KD:
    properties:
      unit:
        type: keyword
        enum: [M, M^2, mM, mM^2, µM, µM^2, nM, nM^2]
        help.en: Unit of the constant of dissociation
        required: true
  DP_kOn:
    properties:
      unit:
        type: keyword
        enum: [M^-1 s^-1, M^-2 s^-1, mM^-1 s^-1, mM^-2 s^-1, µM^-1 s^-1, µM^-2 s^-1,
          nM^-1 s^-1, nM^-2 s^-1]
        help.en: Unit of the association rate constant
        required: true
  DP_kOff:
    properties:
      unit:
        type: keyword
        enum: [s^-1]
        help.en: Unit of the dissociation rate constant
        required: true
  DP_deltaH:
    properties:
      unit:
        use: '#/$defs/ENERGY_UNITS'
        required: true
        help.en: Unit of the change in enthalpy rate constant
  DP_deltaS:
    properties:
      unit:
        type: keyword
        enum: [kcal/molK, kJ/molK]
        help.en: Unit of the change in enthalpy rate constant
        required: true
  DP_deltaG:
    properties:
      unit:
        use: '#/$defs/ENERGY_UNITS'
        required: true
        help.en: Unit of the change in enthalpy rate constant
  DP_MW:
    properties:
      unit:
        use: '#/$defs/MOLECULAR_WEIGHT_UNITS'
        required: true
        help.en: Unit of the change in enthalpy rate constant
  Entity_and_stoichiometry:
    properties:
      entity:
        type: relation
        model: '#entity'
        keys: [id, name]
        required: true
      copy_number:
        type: double
        minimum: -1.0
        help.en: Number of copies of the entity that contribute to the derived parameter,
          -1 if unknown (e.g. if two individual copies of a polymer binds to another,
          the copy number would be 2)
        required: true
  Modification:
    properties:
      position:
        type: keyword
        help.en: The position where the modification occurs
      modification:
        type: keyword
        help.en: The common name/type of the modification
        required: true
      protocol[]:
        ^minItems: 1
        ^help.en: List of steps that led to the modification taking place
        use: '#/$defs/Step'
  Step:
    properties:
      name:
        type: keyword
        help.en: Descriptive name of the step
        required: true
      description:
        type: keyword
        help.en: Short description of the step
        required: true
  Data_fitting:
    properties:
      model:
        type: keyword
        help.en: Description of the model (e.g. 1:1 binding)
        required: true
      software_name:
        type: keyword
        help.en: The name of the software that was used for doing the data fitting
          (e.g. Excel)
      software_version:
        type: keyword
        help.en: The version of the software that was used for the step
      quality:
        type: double
        help.en: Numerical value representing the quality estimate of the derived
          parameter
      quality_type:
        type: keyword
        enum: [R^2, SEM, red. Chi^2, 1sigma, 2sigma, 3sigma, 5sigma, Skewness]
        help.en: Type of the quality estimate
  Processing_step:
    properties:
      name:
        type: keyword
        help.en: Short descriptive name of the processing step
        required: true
      description:
        type: keyword
        help.en: Description of what the processing step was
        required: true
      software_name:
        type: keyword
        help.en: The name of the software that was used for the step (e.g. Excel)
      software_version:
        type: keyword
        help.en: The version of the software that was used for the step
      link_to_source_code:
        type: url
        help.en: If processing was performed with software where the source code is
          legally available a link can be specified here (e.g. self-written python
          script in a GitHub repository
  Value_error:
    properties:
      lower_error:
        type: double
        help.en: The lower error, i.e. the number that should be subtracted from the
          value to get the lower bound. The same unit as the value being described
          is assumed, if relative errors are provided, please provide it in fractional
          form (e.g.  0.01 for 1 %)
        required: true
      is_relative:
        type: boolean
        help.en: True if the error values given should be interpreted as relative
          errors (fractional uncertainty)
        required: true
  Ph:
    properties:
      value:
        type: double
        help.en: The pH value of the solution
        required: true
      value_error:
        use: '#/$defs/Value_error'
        help.en: The reported error of the value of pH (e.g. standard deviation, %
          error)
  Temperature:
    properties:
      value:
        type: double
        help.en: The numeric value of the temperature
        required: true
      unit:
        use: '#/$defs/TEMPERATURE_UNITS'
        required: true
        help.en: The unit of temperature
  Time_duration:
    properties:
      value:
        type: double
        minimum: 0.0
        help.en: The numerical value of the time point or duration
        required: true
      unit:
        use: '#/$defs/TIME_UNITS'
        required: true
        help.en: The unit of the time duration
  Concentration:
    properties:
      value:
        type: double
        minimum: -1.0
        help.en: The numerical value of the concentration, -1 if unknown
        required: true
      unit:
        use: '#/$defs/CONCENTRATION_UNITS'
        required: true
        help.en: The unit of the concentration
  Molecular_weight:
    properties:
      value:
        type: double
        help.en: The numerical value of the molecular weight
        required: true
      unit:
        use: '#/$defs/MOLECULAR_WEIGHT_UNITS'
        required: true
        help.en: The unit of the molecular weight
  Size:
    properties:
      type:
        type: keyword
        enum: [radius, diameter, path length]
        help.en: The type of size (e.g. radius)
        required: true
      mean:
        type: double
        minimum: 0.0
        help.en: The mean of the size
        required: true
      unit:
        use: '#/$defs/LENGTH_UNITS'
        required: true
        help.en: The unit of the size
      median:
        type: double
        minimum: 0.0
        help.en: The median of the size
      upper:
        type: double
        help.en: The upper bound of the size
      lower:
        type: double
        help.en: The lower bound of the size
  Storage:
    properties:
      temperature:
        use: '#/$defs/Temperature'
        required: true
        help.en: The temperature the sample was stored at
      duration:
        use: '#/$defs/Time_duration'
        help.en: Length of time the sample was stored before being measured
      storage_preparation[]:
        ^minItems: 1
        ^help.en: The specific steps that were taken to prepare the samples for storage
          (e.g. flash freezing in liquid nitrogen), if applicable
        use: '#/$defs/Step'
  Supplier:
    properties:
      name:
        type: keyword
        help.en: Name of the supplier
        required: true
      catalog_number:
        type: keyword
        help.en: The catalog number or identifier of the item
      further_information[]:
        ^minItems: 1
        ^help.en: Further information e.g. batch number
        type: keyword
  Coordinates:
    properties:
      latitude:
        type: double
        minimum: -90.0
        maximum: 90.0
        help.en: The latitude, from south to north, in degrees (decimal notation)
        required: true
      longitude:
        type: double
        minimum: -180.0
        maximum: 180.0
        help.en: The longitude, from west to east, in degrees (decimal notation)
        required: true
  CONCENTRATION_UNITS:
    type: keyword
    enum: [M, mM, µM, nM, pM, fM, aM, g/L, mg/mL, µg/mL, ng/mL, mol/kg, mmol/kg, v/v
        %, w/w %, v/w %, w/v %, U/ml, '% saturated']
  FLOWRATE_UNITS:
    type: keyword
    enum: [mL/min, µl/s]
  TEMPERATURE_UNITS:
    type: keyword
    enum: [K, °C, °F]
    required: true
  TIME_UNITS:
    type: keyword
    enum: [nanoseconds, microseconds, milliseconds, seconds, minutes, hours, days,
      months, years]
  ENERGY_UNITS:
    type: keyword
    enum: [kcal/mol, kJ/mol]
  LENGTH_UNITS:
    type: keyword
    enum: [Å, nm, μm, mm, cm, m]
  MOLECULAR_WEIGHT_UNITS:
    type: keyword
    enum: [g/mol, Da, kDa, MDa]
  SUPPORTED_TECHNIQUES:
    type: keyword
    enum: [Bio-layer interferometry (BLI), Microscale thermophoresis/Temperature related
        intensity change (MST/TRIC), Surface plasmon resonance (SPR)]
  COMPANIES:
    type: keyword
    enum: [Bio-Rad, Bruker, Cytiva, Gatorbio, GE Healthcare, Nanotemper, Nicoya Life,
      Sartorius, Malvern Panalytical, Refeyn, TA Instruments]
  Chemical_constituentChemicalPolymorphic:
    properties:
      inchikey:
        type: keyword
        help.en: InChIKey identifier of the chemical. In case of chemical polymers
          please specify the InChIKey of the monomer and specify the specific type
          in the additional identifiers field (e.g. if PEG 3350 was employed, the
          InChiKey of ethylene glycol, i.e. LYCAIKOWRPUZTN-UHFFFAOYSA-N should be
          specified here)
        required: true
        mapping:
          copy_to: collected_default_search_fields
      additional_identifiers[]:
        ^minItems: 1
        ^help.en: Unique and persistent identifier from an external source; options
          of sources are CAS number, Pubchem Compound ID, and Pubchem Substance ID
        type: keyword
      isotopic_labeling:
        type: keyword
        help.en: If the isotopic composition of the chemical was altered from the
          naturally occurring abundances, it can be specified here (e.g. 15N, 13C)
      molecular_weight:
        use: '#/$defs/Molecular_weight'
        required: true
        help.en: The molecular weight of the polymer
      additional_specifications[]:
        ^minItems: 1
        ^help.en: Additional information about the chemical can be specified here
          (e.g. RNase free water, recrystallization, desalting)
        type: keyword
      name:
        type: keyword
        help.en: Short descriptive name (id) of the constituent, must be unique within
          a record
        required: true
        mapping:
          copy_to: collected_default_search_fields
      type:
        type: keyword
        enum: [Chemical]
        help.en: The type of the constituent, options are Chemical
        required: true
      concentration:
        use: '#/$defs/Concentration'
        required: true
        help.en: Concentration of the constituent including its relative concentration
          related to the collected sample or absolute concentration of the constituent
  ConstituentPolymerPolymorphic:
    properties:
      polymer_type:
        type: keyword
        enum: [cyclic-pseudo-peptide, peptide nucleic acid, polydeoxyribonucleotide,
          polydeoxyribonucleotide/polyribonucleotide hybrid, polypeptide(D), polypeptide(L),
          polyribonucleotide]
        help.en: The type of polymer (e.g. polypeptide(L))
        required: true
        mapping:
          copy_to: collected_default_search_fields
      sequence:
        type: keyword
        help.en: Primary sequence of the polymer, using single letter codes (e.g.
          SAGRELLE, AGTTA). In case of non-natural amino acids or nucleotides, please
          place the monomer in brackets
        mapping:
          copy_to: collected_default_search_fields
      molecular_weight:
        use: '#/$defs/Molecular_weight'
        required: true
        help.en: The molecular weight of the polymer
      external_databases[]:
        ^minItems: 1
        ^help.en: List of identifiers to records in external databases containing
          information about the polymer can be specified here (e.g UNIPROT:Q8KRF6)
        type: keyword
        mapping:
          copy_to: collected_default_search_fields
      variant:
        type: keyword
        help.en: Descriptive name indicating differences of primary sequence of the
          polymer as compared to the most common form, or wildtype, including mutations,
          purification tags, etc. (A53T, C-terminal GFP, N-terminal 6xHis-tag)
        mapping:
          copy_to: collected_default_search_fields
      source_organism:
        keys: [id, title, props.rank]
        vocabulary-type: organisms
        type: vocabulary
        extras:
          title:
            mapping:
              properties:
                en:
                  copy_to: collected_default_search_fields
          id:
            mapping:
              copy_to: collected_default_search_fields
      modifications:
        use: '#/$defs/Polymer_modifications'
        help.en: If the polymer contains modifications such as non-natural aminoacids,
          post translational modification, or chemically modifications like labeling,
          it can be specified here
      expression_source_type:
        type: keyword
        enum: [Natively, Recombinantly, Synthetically]
        help.en: How the polymer was produced
        required: true
      expression_organism:
        keys: [id, title, props.rank]
        vocabulary-type: organisms
        type: vocabulary
      additional_specifications[]:
        ^minItems: 1
        ^help.en: Additional information about the polymer can be specified here
        type: keyword
      name:
        type: keyword
        help.en: Short descriptive name (id) of the constituent, must be unique within
          a record (e.g. NaCl, Human serum P1, Lysozyme, etc.)
        required: true
        mapping:
          copy_to: collected_default_search_fields
      type:
        type: keyword
        enum: [Polymer, Chemical, Molecular assembly, Complex substance of biological
            origin, Complex substance of environmental origin, Complex substance of
            chemical origin, Complex substance of industrial production origin]
        help.en: The type of the constituent, options are Polymer, Chemical, and defined
          assembly
        required: true
      concentration:
        use: '#/$defs/Concentration'
        required: true
        help.en: Concentration of the constituent including its relative concentration
          related to the collected sample or absolute concentration of the constituent
  ConstituentChemicalPolymorphic:
    properties:
      inchikey:
        type: keyword
        help.en: InChIKey identifier of the chemical. In case of chemical polymers
          please specify the InChIKey of the monomer and specify the specific type
          in the additional identifiers field (e.g. if PEG 3350 was employed, the
          InChiKey of ethylene glycol, i.e. LYCAIKOWRPUZTN-UHFFFAOYSA-N should be
          specified here)
        required: true
        mapping:
          copy_to: collected_default_search_fields
      additional_identifiers[]:
        ^minItems: 1
        ^help.en: Unique and persistent identifier from an external source; options
          of sources are CAS number, Pubchem Compound ID, and Pubchem Substance ID
        type: keyword
      isotopic_labeling:
        type: keyword
        help.en: If the isotopic composition of the chemical was altered from the
          naturally occurring abundances, it can be specified here (e.g. 15N, 13C)
      molecular_weight:
        use: '#/$defs/Molecular_weight'
        required: true
        help.en: The molecular weight of the polymer
      additional_specifications[]:
        ^minItems: 1
        ^help.en: Additional information about the chemical can be specified here
          (e.g. RNase free water, recrystallization, desalting)
        type: keyword
      name:
        type: keyword
        help.en: Short descriptive name (id) of the constituent, must be unique within
          a record (e.g. NaCl, Human serum P1, Lysozyme, etc.)
        required: true
        mapping:
          copy_to: collected_default_search_fields
      type:
        type: keyword
        enum: [Polymer, Chemical, Molecular assembly, Complex substance of biological
            origin, Complex substance of environmental origin, Complex substance of
            chemical origin, Complex substance of industrial production origin]
        help.en: The type of the constituent, options are Polymer, Chemical, and defined
          assembly
        required: true
      concentration:
        use: '#/$defs/Concentration'
        required: true
        help.en: Concentration of the constituent including its relative concentration
          related to the collected sample or absolute concentration of the constituent
  ConstituentMolecular_assemblyPolymorphic:
    properties:
      external_databases[]:
        ^minItems: 1
        ^help.en: List of identifiers to records in external databases containing
          information about the molecular assembly as a whole can be specified here
          (e.g. PDB:1YQ2 ); information about the individual components should be
          specified in the details of the individual components
        type: keyword
        mapping:
          copy_to: collected_default_search_fields
      components[]:
        ^minItems: 1
        ^help.en: Description of the individual components (e.g. polypeptide, heme,
          lipids, metal ions etc.) the molecular assembly is composed of (e.g. Hemoglobin
          alpha) and how many copies of each component were present
        ^required: true
        use: '#/$defs/Assembly_component'
        type: polymorphic
        mapping:
          type: nested
      molecular_weight:
        use: '#/$defs/Molecular_weight'
        required: true
        help.en: The molecular weight of the molecular assembly
      chemical_modifications[]:
        ^minItems: 1
        ^help.en: List describing deliberate modifications made to the molecular assembly
          through chemical, biochemical, or physical means
        use: '#/$defs/Modification'
        type: nested
      additional_specifications[]:
        ^minItems: 1
        ^help.en: Additional information about the macromolecular assembly can be
          specified here
        type: keyword
      name:
        type: keyword
        help.en: Short descriptive name (id) of the constituent, must be unique within
          a record (e.g. NaCl, Human serum P1, Lysozyme, etc.)
        required: true
        mapping:
          copy_to: collected_default_search_fields
      type:
        type: keyword
        enum: [Polymer, Chemical, Molecular assembly, Complex substance of biological
            origin, Complex substance of environmental origin, Complex substance of
            chemical origin, Complex substance of industrial production origin]
        help.en: The type of the constituent, options are Polymer, Chemical, and defined
          assembly
        required: true
      concentration:
        use: '#/$defs/Concentration'
        required: true
        help.en: Concentration of the constituent including its relative concentration
          related to the collected sample or absolute concentration of the constituent
  Assembly_componentPolymerPolymorphic:
    properties:
      polymer_type:
        type: keyword
        enum: [cyclic-pseudo-peptide, peptide nucleic acid, polydeoxyribonucleotide,
          polydeoxyribonucleotide/polyribonucleotide hybrid, polypeptide(D), polypeptide(L),
          polyribonucleotide]
        help.en: The type of polymer (e.g. polypeptide(L))
        required: true
        mapping:
          copy_to: collected_default_search_fields
      sequence:
        type: keyword
        help.en: Primary sequence of the polymer, using single letter codes (e.g.
          SAGRELLE, AGTTA). In case of non-natural amino acids or nucleotides, please
          place the monomer in brackets
        mapping:
          copy_to: collected_default_search_fields
      molecular_weight:
        use: '#/$defs/Molecular_weight'
        required: true
        help.en: The molecular weight of the polymer
      external_databases[]:
        ^minItems: 1
        ^help.en: List of identifiers to records in external databases containing
          information about the polymer can be specified here (e.g UNIPROT:Q8KRF6)
        type: keyword
        mapping:
          copy_to: collected_default_search_fields
      variant:
        type: keyword
        help.en: Descriptive name indicating differences of primary sequence of the
          polymer as compared to the most common form, or wildtype, including mutations,
          purification tags, etc. (A53T, C-terminal GFP, N-terminal 6xHis-tag)
        mapping:
          copy_to: collected_default_search_fields
      source_organism:
        keys: [id, title, props.rank]
        vocabulary-type: organisms
        type: vocabulary
        extras:
          title:
            mapping:
              properties:
                en:
                  copy_to: collected_default_search_fields
          id:
            mapping:
              copy_to: collected_default_search_fields
      modifications:
        use: '#/$defs/Polymer_modifications'
        help.en: If the polymer contains modifications such as non-natural aminoacids,
          post translational modification, or chemically modifications like labeling,
          it can be specified here
      expression_source_type:
        type: keyword
        enum: [Natively, Recombinantly, Synthetically]
        help.en: How the polymer was produced
        required: true
      expression_organism:
        keys: [id, title, props.rank]
        vocabulary-type: organisms
        type: vocabulary
      additional_specifications[]:
        ^minItems: 1
        ^help.en: Additional information about the polymer can be specified here
        type: keyword
      name:
        type: keyword
        help.en: Short descriptive name (id) given to the assembly component. The
          name must be unique within a record
        required: true
        mapping:
          copy_to: collected_default_search_fields
      type:
        type: keyword
        enum: [Polymer, Chemical]
        help.en: The type of component, options are (biological) Polymer and Chemical
        required: true
      copy_number:
        type: double
        minimum: -1.0
        help.en: Number of molecules of the component within the assembly, -1 if unknown
        required: true
  Assembly_componentChemicalPolymorphic:
    properties:
      inchikey:
        type: keyword
        help.en: InChIKey identifier of the chemical. In case of chemical polymers
          please specify the InChIKey of the monomer and specify the specific type
          in the additional identifiers field (e.g. if PEG 3350 was employed, the
          InChiKey of ethylene glycol, i.e. LYCAIKOWRPUZTN-UHFFFAOYSA-N should be
          specified here)
        required: true
        mapping:
          copy_to: collected_default_search_fields
      additional_identifiers[]:
        ^minItems: 1
        ^help.en: Unique and persistent identifier from an external source; options
          of sources are CAS number, Pubchem Compound ID, and Pubchem Substance ID
        type: keyword
      isotopic_labeling:
        type: keyword
        help.en: If the isotopic composition of the chemical was altered from the
          naturally occurring abundances, it can be specified here (e.g. 15N, 13C)
      molecular_weight:
        use: '#/$defs/Molecular_weight'
        required: true
        help.en: The molecular weight of the polymer
      additional_specifications[]:
        ^minItems: 1
        ^help.en: Additional information about the chemical can be specified here
          (e.g. RNase free water, recrystallization, desalting)
        type: keyword
      name:
        type: keyword
        help.en: Short descriptive name (id) given to the assembly component. The
          name must be unique within a record
        required: true
        mapping:
          copy_to: collected_default_search_fields
      type:
        type: keyword
        enum: [Polymer, Chemical]
        help.en: The type of component, options are (biological) Polymer and Chemical
        required: true
      copy_number:
        type: double
        minimum: -1.0
        help.en: Number of molecules of the component within the assembly, -1 if unknown
        required: true
  ConstituentComplex_substance_of_biological_originPolymorphic:
    help.en: Information about the biological substance the complex substance is derived
      from
    required: true
    schemas:
      Body fluid:
        use: '#/$defs/Complex_substance_of_biological_originBody_fluidPolymorphic'
        required: true
      Cell fraction:
        use: '#/$defs/Complex_substance_of_biological_originCell_fractionPolymorphic'
        required: true
      Virion:
        use: '#/$defs/Complex_substance_of_biological_originVirionPolymorphic'
        required: true
    type: polymorphic
    discriminator: derived_from
  Complex_substance_of_biological_originBody_fluidPolymorphic:
    properties:
      fluid:
        type: keyword
        enum: [Blood, Fecal matter, Milk, Plasma, Saliva, Serum, Urine, Plant extract]
        help.en: The body fluid the complex substance is derived from
        required: true
        mapping:
          copy_to: collected_default_search_fields
      health_status:
        type: keyword
        help.en: Health status of the donor organism where the body fluid was derived
          from (e.g. healthy, sick, patient with Diabetes type 2)
        required: true
      derived_from:
        type: keyword
        enum: [Body fluid, Cell fraction, Virion]
        help.en: The biological substance the complex substance is derived from
        required: true
      source_organism:
        keys: [id, title, props.rank]
        vocabulary-type: organisms
        type: vocabulary
        required: true
        extras:
          title:
            mapping:
              properties:
                en:
                  copy_to: collected_default_search_fields
          id:
            mapping:
              copy_to: collected_default_search_fields
      preparation_protocol[]:
        ^minItems: 1
        ^help.en: List of the steps performed during the preparation of the complex
          substance
        ^required: true
        use: '#/$defs/Step'
      storage:
        use: '#/$defs/Storage'
        help.en: Information about how the complex substance was stored between being
          acquired and measured, including temperature and duration
      additional_specifications[]:
        ^minItems: 1
        ^help.en: Additional information about the complex substance can be specified
          here
        type: keyword
      name:
        type: keyword
        help.en: Short descriptive name (id) of the constituent, must be unique within
          a record (e.g. NaCl, Human serum P1, Lysozyme, etc.)
        required: true
        mapping:
          copy_to: collected_default_search_fields
      type:
        type: keyword
        enum: [Polymer, Chemical, Molecular assembly, Complex substance of biological
            origin, Complex substance of environmental origin, Complex substance of
            chemical origin, Complex substance of industrial production origin]
        help.en: The type of the constituent, options are Polymer, Chemical, and defined
          assembly
        required: true
      concentration:
        use: '#/$defs/Concentration'
        required: true
        help.en: Concentration of the constituent including its relative concentration
          related to the collected sample or absolute concentration of the constituent
  Complex_substance_of_biological_originCell_fractionPolymorphic:
    properties:
      fraction:
        type: keyword
        enum: [Ribosome, Cell wall, VesicleCell lysate/Cytoplasm, Cell Membrane, Extracellular
            matrix, Lysosome, Golgi Apparatus, Mitochondrion, Nucleus, Rough Endoplasmic
            Reticulum, Smooth Endoplasmic Reticulum, Vacuole, Chloroplast]
        help.en: The subcelluar component e.g. (Ribosome)
        required: true
        mapping:
          copy_to: collected_default_search_fields
      organ:
        type: keyword
        help.en: The organ the cell fraction was derived from (e.g. heart)
      tissue:
        type: keyword
        help.en: The tissue type the cell fraction was derived from
      cell_type:
        type: keyword
        help.en: The cell type the cell fraction was derived from
      health_status:
        type: keyword
        help.en: Health status of the donor organism where the cell fraction was derived
          from (e.g. healthy, sick, patient with Diabetes type 2)
        required: true
      derived_from:
        type: keyword
        enum: [Body fluid, Cell fraction, Virion]
        help.en: The biological substance the complex substance is derived from
        required: true
      source_organism:
        keys: [id, title, props.rank]
        vocabulary-type: organisms
        type: vocabulary
        required: true
        extras:
          title:
            mapping:
              properties:
                en:
                  copy_to: collected_default_search_fields
          id:
            mapping:
              copy_to: collected_default_search_fields
      preparation_protocol[]:
        ^minItems: 1
        ^help.en: List of the steps performed during the preparation of the complex
          substance
        ^required: true
        use: '#/$defs/Step'
      storage:
        use: '#/$defs/Storage'
        help.en: Information about how the complex substance was stored between being
          acquired and measured, including temperature and duration
      additional_specifications[]:
        ^minItems: 1
        ^help.en: Additional information about the complex substance can be specified
          here
        type: keyword
      name:
        type: keyword
        help.en: Short descriptive name (id) of the constituent, must be unique within
          a record (e.g. NaCl, Human serum P1, Lysozyme, etc.)
        required: true
        mapping:
          copy_to: collected_default_search_fields
      type:
        type: keyword
        enum: [Polymer, Chemical, Molecular assembly, Complex substance of biological
            origin, Complex substance of environmental origin, Complex substance of
            chemical origin, Complex substance of industrial production origin]
        help.en: The type of the constituent, options are Polymer, Chemical, and defined
          assembly
        required: true
      concentration:
        use: '#/$defs/Concentration'
        required: true
        help.en: Concentration of the constituent including its relative concentration
          related to the collected sample or absolute concentration of the constituent
  Complex_substance_of_biological_originVirionPolymorphic:
    properties:
      genetic_material:
        type: keyword
        enum: [No genetic material, Virus genome, Synthetic]
        help.en: The genetic material carried by the virions (None, virus genome,
          synthetic)
        required: true
      capsid_type:
        type: keyword
        enum: [None, Native, Genetically Engineered, Synthetic]
        help.en: The type of virion capsid (e.g. genetically engineered, None
        required: true
      envelope_type:
        type: keyword
        enum: [None, Native, Genetically Engineered, Synthetic]
        help.en: The type of virion envelope (e.g. genetically engineered, None
        required: true
      host_organism:
        keys: [id, title, props.rank]
        vocabulary-type: organisms
        type: vocabulary
      host_cell_type:
        type: keyword
        help.en: The host cell type the virion was produced in
      derived_from:
        type: keyword
        enum: [Body fluid, Cell fraction, Virion]
        help.en: The biological substance the complex substance is derived from
        required: true
      source_organism:
        keys: [id, title, props.rank]
        vocabulary-type: organisms
        type: vocabulary
        required: true
        extras:
          title:
            mapping:
              properties:
                en:
                  copy_to: collected_default_search_fields
          id:
            mapping:
              copy_to: collected_default_search_fields
      preparation_protocol[]:
        ^minItems: 1
        ^help.en: List of the steps performed during the preparation of the complex
          substance
        ^required: true
        use: '#/$defs/Step'
      storage:
        use: '#/$defs/Storage'
        help.en: Information about how the complex substance was stored between being
          acquired and measured, including temperature and duration
      additional_specifications[]:
        ^minItems: 1
        ^help.en: Additional information about the complex substance can be specified
          here
        type: keyword
      name:
        type: keyword
        help.en: Short descriptive name (id) of the constituent, must be unique within
          a record (e.g. NaCl, Human serum P1, Lysozyme, etc.)
        required: true
        mapping:
          copy_to: collected_default_search_fields
      type:
        type: keyword
        enum: [Polymer, Chemical, Molecular assembly, Complex substance of biological
            origin, Complex substance of environmental origin, Complex substance of
            chemical origin, Complex substance of industrial production origin]
        help.en: The type of the constituent, options are Polymer, Chemical, and defined
          assembly
        required: true
      concentration:
        use: '#/$defs/Concentration'
        required: true
        help.en: Concentration of the constituent including its relative concentration
          related to the collected sample or absolute concentration of the constituent
  ConstituentComplex_substance_of_environmental_originPolymorphic:
    properties:
      source:
        type: keyword
        enum: [Fresh water, Marine, Ice core, Sediment, Sewage, Soil]
        help.en: The environmental source where the complex substance was derived
          from
        required: true
        mapping:
          copy_to: collected_default_search_fields
      preparation_protocol[]:
        ^minItems: 1
        ^help.en: List of the steps performed during the preparation of the complex
          substance
        ^required: true
        use: '#/$defs/Step'
      location:
        use: '#/$defs/Coordinates'
        required: true
        help.en: The coordinates, in decimal notation, where the complex substance
          was collected
      storage:
        use: '#/$defs/Storage'
        help.en: Information about how the complex substance was stored between being
          acquired and measured, including temperature and duration
      additional_specifications[]:
        ^minItems: 1
        ^help.en: Additional information about the complex substance can be specified
          here
        type: keyword
      name:
        type: keyword
        help.en: Short descriptive name (id) of the constituent, must be unique within
          a record (e.g. NaCl, Human serum P1, Lysozyme, etc.)
        required: true
        mapping:
          copy_to: collected_default_search_fields
      type:
        type: keyword
        enum: [Polymer, Chemical, Molecular assembly, Complex substance of biological
            origin, Complex substance of environmental origin, Complex substance of
            chemical origin, Complex substance of industrial production origin]
        help.en: The type of the constituent, options are Polymer, Chemical, and defined
          assembly
        required: true
      concentration:
        use: '#/$defs/Concentration'
        required: true
        help.en: Concentration of the constituent including its relative concentration
          related to the collected sample or absolute concentration of the constituent
  ConstituentComplex_substance_of_chemical_originPolymorphic:
    properties:
      class:
        type: keyword
        enum: [Lipid_assembly]
        help.en: The chemical origin where the complex substance was derived from
        required: true
      details:
        use: '#/$defs/Lipid_assembly'
        required: true
        help.en: The chemical origin where the complex substance was derived from
      preparation_protocol[]:
        ^minItems: 1
        ^help.en: List of the steps performed during the preparation of the complex
          substance
        ^required: true
        use: '#/$defs/Step'
      storage:
        use: '#/$defs/Storage'
        help.en: Information about how the complex substance was stored between being
          acquired and measured, including temperature and duration
      additional_specifications[]:
        ^minItems: 1
        ^help.en: Additional information about the complex substance can be specified
          here
        type: keyword
      name:
        type: keyword
        help.en: Short descriptive name (id) of the constituent, must be unique within
          a record (e.g. NaCl, Human serum P1, Lysozyme, etc.)
        required: true
        mapping:
          copy_to: collected_default_search_fields
      type:
        type: keyword
        enum: [Polymer, Chemical, Molecular assembly, Complex substance of biological
            origin, Complex substance of environmental origin, Complex substance of
            chemical origin, Complex substance of industrial production origin]
        help.en: The type of the constituent, options are Polymer, Chemical, and defined
          assembly
        required: true
      concentration:
        use: '#/$defs/Concentration'
        required: true
        help.en: Concentration of the constituent including its relative concentration
          related to the collected sample or absolute concentration of the constituent
  ConstituentComplex_substance_of_industrial_production_originPolymorphic:
    properties:
      product:
        type: keyword
        enum: [Beer, Cell medium, Whey]
        help.en: The type of product, byproduct, or waste product the complex substance
          was derived from
        required: true
        mapping:
          copy_to: collected_default_search_fields
      preparation_protocol[]:
        ^minItems: 1
        ^help.en: List of the steps performed during the preparation of the complex
          substance
        ^required: true
        use: '#/$defs/Step'
      storage:
        use: '#/$defs/Storage'
        help.en: Information about how the complex substance was stored between being
          acquired and measured, including temperature and duration
      additional_specifications[]:
        ^minItems: 1
        ^help.en: Additional information about the complex substance can be specified
          here
        type: keyword
      name:
        type: keyword
        help.en: Short descriptive name (id) of the constituent, must be unique within
          a record (e.g. NaCl, Human serum P1, Lysozyme, etc.)
        required: true
        mapping:
          copy_to: collected_default_search_fields
      type:
        type: keyword
        enum: [Polymer, Chemical, Molecular assembly, Complex substance of biological
            origin, Complex substance of environmental origin, Complex substance of
            chemical origin, Complex substance of industrial production origin]
        help.en: The type of the constituent, options are Polymer, Chemical, and defined
          assembly
        required: true
      concentration:
        use: '#/$defs/Concentration'
        required: true
        help.en: Concentration of the constituent including its relative concentration
          related to the collected sample or absolute concentration of the constituent
  EntityPolymerPolymorphic:
    properties:
      polymer_type:
        type: keyword
        enum: [cyclic-pseudo-peptide, peptide nucleic acid, polydeoxyribonucleotide,
          polydeoxyribonucleotide/polyribonucleotide hybrid, polypeptide(D), polypeptide(L),
          polyribonucleotide]
        help.en: The type of polymer (e.g. polypeptide(L))
        required: true
        mapping:
          copy_to: collected_default_search_fields
      sequence:
        type: keyword
        help.en: Primary sequence of the polymer, using single letter codes (e.g.
          SAGRELLE, AGTTA). In case of non-natural amino acids or nucleotides, please
          place the monomer in brackets
        mapping:
          copy_to: collected_default_search_fields
      molecular_weight:
        use: '#/$defs/Molecular_weight'
        required: true
        help.en: The molecular weight of the polymer
      external_databases[]:
        ^minItems: 1
        ^help.en: List of identifiers to records in external databases containing
          information about the polymer can be specified here (e.g UNIPROT:Q8KRF6)
        type: keyword
        mapping:
          copy_to: collected_default_search_fields
      variant:
        type: keyword
        help.en: Descriptive name indicating differences of primary sequence of the
          polymer as compared to the most common form, or wildtype, including mutations,
          purification tags, etc. (A53T, C-terminal GFP, N-terminal 6xHis-tag)
        mapping:
          copy_to: collected_default_search_fields
      source_organism:
        keys: [id, title, props.rank]
        vocabulary-type: organisms
        type: vocabulary
        extras:
          title:
            mapping:
              properties:
                en:
                  copy_to: collected_default_search_fields
          id:
            mapping:
              copy_to: collected_default_search_fields
      modifications:
        use: '#/$defs/Polymer_modifications'
        help.en: If the polymer contains modifications such as non-natural aminoacids,
          post translational modification, or chemically modifications like labeling,
          it can be specified here
      expression_source_type:
        type: keyword
        enum: [Natively, Recombinantly, Synthetically]
        help.en: How the polymer was produced
        required: true
      expression_organism:
        keys: [id, title, props.rank]
        vocabulary-type: organisms
        type: vocabulary
      additional_specifications[]:
        ^minItems: 1
        ^help.en: Additional information about the polymer can be specified here
        type: keyword
      id:
        type: keyword
      name:
        type: keyword
        help.en: Short descriptive name (id) of the entity; must be unique within
          a record (e.g. Lysozyme, Serum from Patient 1). This name is referenced
          in the measurement description to identify the entities present in measured
          sample
        required: true
        mapping:
          copy_to: collected_default_search_fields
      type:
        type: keyword
        enum: [Polymer, Chemical, Molecular assembly, Complex substance of biological
            origin, Complex substance of environmental origin, Complex substance of
            chemical origin, Complex substance of industrial production origin]
        help.en: The type of the entity, where the options are (biological) Polymer,
          Chemical, Molecular assembly (also includes all proteins composed of more
          than one polypeptide chain) or Complex substance. Chemical polymers such
          as PEG 5000 should be described as being a Chemical. Complex substance refers
          to substances which are not exactly specified by their exact chemical composition
          by the time measurement were performed, but e.g. blood, serum, plant extract
        required: true
        mapping:
          copy_to: collected_default_search_fields
  EntityChemicalPolymorphic:
    properties:
      inchikey:
        type: keyword
        help.en: InChIKey identifier of the chemical. In case of chemical polymers
          please specify the InChIKey of the monomer and specify the specific type
          in the additional identifiers field (e.g. if PEG 3350 was employed, the
          InChiKey of ethylene glycol, i.e. LYCAIKOWRPUZTN-UHFFFAOYSA-N should be
          specified here)
        required: true
        mapping:
          copy_to: collected_default_search_fields
      additional_identifiers[]:
        ^minItems: 1
        ^help.en: Unique and persistent identifier from an external source; options
          of sources are CAS number, Pubchem Compound ID, and Pubchem Substance ID
        type: keyword
      isotopic_labeling:
        type: keyword
        help.en: If the isotopic composition of the chemical was altered from the
          naturally occurring abundances, it can be specified here (e.g. 15N, 13C)
      molecular_weight:
        use: '#/$defs/Molecular_weight'
        required: true
        help.en: The molecular weight of the polymer
      additional_specifications[]:
        ^minItems: 1
        ^help.en: Additional information about the chemical can be specified here
          (e.g. RNase free water, recrystallization, desalting)
        type: keyword
      id:
        type: keyword
      name:
        type: keyword
        help.en: Short descriptive name (id) of the entity; must be unique within
          a record (e.g. Lysozyme, Serum from Patient 1). This name is referenced
          in the measurement description to identify the entities present in measured
          sample
        required: true
        mapping:
          copy_to: collected_default_search_fields
      type:
        type: keyword
        enum: [Polymer, Chemical, Molecular assembly, Complex substance of biological
            origin, Complex substance of environmental origin, Complex substance of
            chemical origin, Complex substance of industrial production origin]
        help.en: The type of the entity, where the options are (biological) Polymer,
          Chemical, Molecular assembly (also includes all proteins composed of more
          than one polypeptide chain) or Complex substance. Chemical polymers such
          as PEG 5000 should be described as being a Chemical. Complex substance refers
          to substances which are not exactly specified by their exact chemical composition
          by the time measurement were performed, but e.g. blood, serum, plant extract
        required: true
        mapping:
          copy_to: collected_default_search_fields
  EntityMolecular_assemblyPolymorphic:
    properties:
      external_databases[]:
        ^minItems: 1
        ^help.en: List of identifiers to records in external databases containing
          information about the molecular assembly as a whole can be specified here
          (e.g. PDB:1YQ2 ); information about the individual components should be
          specified in the details of the individual components
        type: keyword
        mapping:
          copy_to: collected_default_search_fields
      components[]:
        ^minItems: 1
        ^help.en: Description of the individual components (e.g. polypeptide, heme,
          lipids, metal ions etc.) the molecular assembly is composed of (e.g. Hemoglobin
          alpha) and how many copies of each component were present
        ^required: true
        use: '#/$defs/Assembly_component'
        type: polymorphic
        mapping:
          type: nested
      molecular_weight:
        use: '#/$defs/Molecular_weight'
        required: true
        help.en: The molecular weight of the molecular assembly
      chemical_modifications[]:
        ^minItems: 1
        ^help.en: List describing deliberate modifications made to the molecular assembly
          through chemical, biochemical, or physical means
        use: '#/$defs/Modification'
        type: nested
      additional_specifications[]:
        ^minItems: 1
        ^help.en: Additional information about the macromolecular assembly can be
          specified here
        type: keyword
      id:
        type: keyword
      name:
        type: keyword
        help.en: Short descriptive name (id) of the entity; must be unique within
          a record (e.g. Lysozyme, Serum from Patient 1). This name is referenced
          in the measurement description to identify the entities present in measured
          sample
        required: true
        mapping:
          copy_to: collected_default_search_fields
      type:
        type: keyword
        enum: [Polymer, Chemical, Molecular assembly, Complex substance of biological
            origin, Complex substance of environmental origin, Complex substance of
            chemical origin, Complex substance of industrial production origin]
        help.en: The type of the entity, where the options are (biological) Polymer,
          Chemical, Molecular assembly (also includes all proteins composed of more
          than one polypeptide chain) or Complex substance. Chemical polymers such
          as PEG 5000 should be described as being a Chemical. Complex substance refers
          to substances which are not exactly specified by their exact chemical composition
          by the time measurement were performed, but e.g. blood, serum, plant extract
        required: true
        mapping:
          copy_to: collected_default_search_fields
  EntityComplex_substance_of_biological_originPolymorphic:
    help.en: Information about the biological substance the complex substance is derived
      from
    required: true
    schemas:
      Body fluid:
        use: '#/$defs/entity_Complex_substance_of_biological_originBody_fluidPolymorphic'
        required: true
      Cell fraction:
        use: '#/$defs/entity_Complex_substance_of_biological_originCell_fractionPolymorphic'
        required: true
      Virion:
        use: '#/$defs/entity_Complex_substance_of_biological_originVirionPolymorphic'
        required: true
    type: polymorphic
    discriminator: derived_from
  entity_Complex_substance_of_biological_originBody_fluidPolymorphic:
    properties:
      fluid:
        type: keyword
        enum: [Blood, Fecal matter, Milk, Plasma, Saliva, Serum, Urine, Plant extract]
        help.en: The body fluid the complex substance is derived from
        required: true
        mapping:
          copy_to: collected_default_search_fields
      health_status:
        type: keyword
        help.en: Health status of the donor organism where the body fluid was derived
          from (e.g. healthy, sick, patient with Diabetes type 2)
        required: true
      derived_from:
        type: keyword
        enum: [Body fluid, Cell fraction, Virion]
        help.en: The biological substance the complex substance is derived from
        required: true
      source_organism:
        keys: [id, title, props.rank]
        vocabulary-type: organisms
        type: vocabulary
        required: true
        extras:
          title:
            mapping:
              properties:
                en:
                  copy_to: collected_default_search_fields
          id:
            mapping:
              copy_to: collected_default_search_fields
      preparation_protocol[]:
        ^minItems: 1
        ^help.en: List of the steps performed during the preparation of the complex
          substance
        ^required: true
        use: '#/$defs/Step'
      storage:
        use: '#/$defs/Storage'
        help.en: Information about how the complex substance was stored between being
          acquired and measured, including temperature and duration
      additional_specifications[]:
        ^minItems: 1
        ^help.en: Additional information about the complex substance can be specified
          here
        type: keyword
      id:
        type: keyword
      name:
        type: keyword
        help.en: Short descriptive name (id) of the entity; must be unique within
          a record (e.g. Lysozyme, Serum from Patient 1). This name is referenced
          in the measurement description to identify the entities present in measured
          sample
        required: true
        mapping:
          copy_to: collected_default_search_fields
      type:
        type: keyword
        enum: [Polymer, Chemical, Molecular assembly, Complex substance of biological
            origin, Complex substance of environmental origin, Complex substance of
            chemical origin, Complex substance of industrial production origin]
        help.en: The type of the entity, where the options are (biological) Polymer,
          Chemical, Molecular assembly (also includes all proteins composed of more
          than one polypeptide chain) or Complex substance. Chemical polymers such
          as PEG 5000 should be described as being a Chemical. Complex substance refers
          to substances which are not exactly specified by their exact chemical composition
          by the time measurement were performed, but e.g. blood, serum, plant extract
        required: true
        mapping:
          copy_to: collected_default_search_fields
  entity_Complex_substance_of_biological_originCell_fractionPolymorphic:
    properties:
      fraction:
        type: keyword
        enum: [Ribosome, Cell wall, VesicleCell lysate/Cytoplasm, Cell Membrane, Extracellular
            matrix, Lysosome, Golgi Apparatus, Mitochondrion, Nucleus, Rough Endoplasmic
            Reticulum, Smooth Endoplasmic Reticulum, Vacuole, Chloroplast]
        help.en: The subcelluar component e.g. (Ribosome)
        required: true
        mapping:
          copy_to: collected_default_search_fields
      organ:
        type: keyword
        help.en: The organ the cell fraction was derived from (e.g. heart)
      tissue:
        type: keyword
        help.en: The tissue type the cell fraction was derived from
      cell_type:
        type: keyword
        help.en: The cell type the cell fraction was derived from
      health_status:
        type: keyword
        help.en: Health status of the donor organism where the cell fraction was derived
          from (e.g. healthy, sick, patient with Diabetes type 2)
        required: true
      derived_from:
        type: keyword
        enum: [Body fluid, Cell fraction, Virion]
        help.en: The biological substance the complex substance is derived from
        required: true
      source_organism:
        keys: [id, title, props.rank]
        vocabulary-type: organisms
        type: vocabulary
        required: true
        extras:
          title:
            mapping:
              properties:
                en:
                  copy_to: collected_default_search_fields
          id:
            mapping:
              copy_to: collected_default_search_fields
      preparation_protocol[]:
        ^minItems: 1
        ^help.en: List of the steps performed during the preparation of the complex
          substance
        ^required: true
        use: '#/$defs/Step'
      storage:
        use: '#/$defs/Storage'
        help.en: Information about how the complex substance was stored between being
          acquired and measured, including temperature and duration
      additional_specifications[]:
        ^minItems: 1
        ^help.en: Additional information about the complex substance can be specified
          here
        type: keyword
      id:
        type: keyword
      name:
        type: keyword
        help.en: Short descriptive name (id) of the entity; must be unique within
          a record (e.g. Lysozyme, Serum from Patient 1). This name is referenced
          in the measurement description to identify the entities present in measured
          sample
        required: true
        mapping:
          copy_to: collected_default_search_fields
      type:
        type: keyword
        enum: [Polymer, Chemical, Molecular assembly, Complex substance of biological
            origin, Complex substance of environmental origin, Complex substance of
            chemical origin, Complex substance of industrial production origin]
        help.en: The type of the entity, where the options are (biological) Polymer,
          Chemical, Molecular assembly (also includes all proteins composed of more
          than one polypeptide chain) or Complex substance. Chemical polymers such
          as PEG 5000 should be described as being a Chemical. Complex substance refers
          to substances which are not exactly specified by their exact chemical composition
          by the time measurement were performed, but e.g. blood, serum, plant extract
        required: true
        mapping:
          copy_to: collected_default_search_fields
  entity_Complex_substance_of_biological_originVirionPolymorphic:
    properties:
      genetic_material:
        type: keyword
        enum: [No genetic material, Virus genome, Synthetic]
        help.en: The genetic material carried by the virions (None, virus genome,
          synthetic)
        required: true
      capsid_type:
        type: keyword
        enum: [None, Native, Genetically Engineered, Synthetic]
        help.en: The type of virion capsid (e.g. genetically engineered, None
        required: true
      envelope_type:
        type: keyword
        enum: [None, Native, Genetically Engineered, Synthetic]
        help.en: The type of virion envelope (e.g. genetically engineered, None
        required: true
      host_organism:
        keys: [id, title, props.rank]
        vocabulary-type: organisms
        type: vocabulary
      host_cell_type:
        type: keyword
        help.en: The host cell type the virion was produced in
      derived_from:
        type: keyword
        enum: [Body fluid, Cell fraction, Virion]
        help.en: The biological substance the complex substance is derived from
        required: true
      source_organism:
        keys: [id, title, props.rank]
        vocabulary-type: organisms
        type: vocabulary
        required: true
        extras:
          title:
            mapping:
              properties:
                en:
                  copy_to: collected_default_search_fields
          id:
            mapping:
              copy_to: collected_default_search_fields
      preparation_protocol[]:
        ^minItems: 1
        ^help.en: List of the steps performed during the preparation of the complex
          substance
        ^required: true
        use: '#/$defs/Step'
      storage:
        use: '#/$defs/Storage'
        help.en: Information about how the complex substance was stored between being
          acquired and measured, including temperature and duration
      additional_specifications[]:
        ^minItems: 1
        ^help.en: Additional information about the complex substance can be specified
          here
        type: keyword
      id:
        type: keyword
      name:
        type: keyword
        help.en: Short descriptive name (id) of the entity; must be unique within
          a record (e.g. Lysozyme, Serum from Patient 1). This name is referenced
          in the measurement description to identify the entities present in measured
          sample
        required: true
        mapping:
          copy_to: collected_default_search_fields
      type:
        type: keyword
        enum: [Polymer, Chemical, Molecular assembly, Complex substance of biological
            origin, Complex substance of environmental origin, Complex substance of
            chemical origin, Complex substance of industrial production origin]
        help.en: The type of the entity, where the options are (biological) Polymer,
          Chemical, Molecular assembly (also includes all proteins composed of more
          than one polypeptide chain) or Complex substance. Chemical polymers such
          as PEG 5000 should be described as being a Chemical. Complex substance refers
          to substances which are not exactly specified by their exact chemical composition
          by the time measurement were performed, but e.g. blood, serum, plant extract
        required: true
        mapping:
          copy_to: collected_default_search_fields
  EntityComplex_substance_of_environmental_originPolymorphic:
    properties:
      source:
        type: keyword
        enum: [Fresh water, Marine, Ice core, Sediment, Sewage, Soil]
        help.en: The environmental source where the complex substance was derived
          from
        required: true
        mapping:
          copy_to: collected_default_search_fields
      preparation_protocol[]:
        ^minItems: 1
        ^help.en: List of the steps performed during the preparation of the complex
          substance
        ^required: true
        use: '#/$defs/Step'
      location:
        use: '#/$defs/Coordinates'
        required: true
        help.en: The coordinates, in decimal notation, where the complex substance
          was collected
      storage:
        use: '#/$defs/Storage'
        help.en: Information about how the complex substance was stored between being
          acquired and measured, including temperature and duration
      additional_specifications[]:
        ^minItems: 1
        ^help.en: Additional information about the complex substance can be specified
          here
        type: keyword
      id:
        type: keyword
      name:
        type: keyword
        help.en: Short descriptive name (id) of the entity; must be unique within
          a record (e.g. Lysozyme, Serum from Patient 1). This name is referenced
          in the measurement description to identify the entities present in measured
          sample
        required: true
        mapping:
          copy_to: collected_default_search_fields
      type:
        type: keyword
        enum: [Polymer, Chemical, Molecular assembly, Complex substance of biological
            origin, Complex substance of environmental origin, Complex substance of
            chemical origin, Complex substance of industrial production origin]
        help.en: The type of the entity, where the options are (biological) Polymer,
          Chemical, Molecular assembly (also includes all proteins composed of more
          than one polypeptide chain) or Complex substance. Chemical polymers such
          as PEG 5000 should be described as being a Chemical. Complex substance refers
          to substances which are not exactly specified by their exact chemical composition
          by the time measurement were performed, but e.g. blood, serum, plant extract
        required: true
        mapping:
          copy_to: collected_default_search_fields
  EntityComplex_substance_of_chemical_originPolymorphic:
    properties:
      class:
        type: keyword
        enum: [Lipid_assembly]
        help.en: The chemical origin where the complex substance was derived from
        required: true
      details:
        use: '#/$defs/Lipid_assembly'
        required: true
        help.en: The chemical origin where the complex substance was derived from
      preparation_protocol[]:
        ^minItems: 1
        ^help.en: List of the steps performed during the preparation of the complex
          substance
        ^required: true
        use: '#/$defs/Step'
      storage:
        use: '#/$defs/Storage'
        help.en: Information about how the complex substance was stored between being
          acquired and measured, including temperature and duration
      additional_specifications[]:
        ^minItems: 1
        ^help.en: Additional information about the complex substance can be specified
          here
        type: keyword
      id:
        type: keyword
      name:
        type: keyword
        help.en: Short descriptive name (id) of the entity; must be unique within
          a record (e.g. Lysozyme, Serum from Patient 1). This name is referenced
          in the measurement description to identify the entities present in measured
          sample
        required: true
        mapping:
          copy_to: collected_default_search_fields
      type:
        type: keyword
        enum: [Polymer, Chemical, Molecular assembly, Complex substance of biological
            origin, Complex substance of environmental origin, Complex substance of
            chemical origin, Complex substance of industrial production origin]
        help.en: The type of the entity, where the options are (biological) Polymer,
          Chemical, Molecular assembly (also includes all proteins composed of more
          than one polypeptide chain) or Complex substance. Chemical polymers such
          as PEG 5000 should be described as being a Chemical. Complex substance refers
          to substances which are not exactly specified by their exact chemical composition
          by the time measurement were performed, but e.g. blood, serum, plant extract
        required: true
        mapping:
          copy_to: collected_default_search_fields
  EntityComplex_substance_of_industrial_production_originPolymorphic:
    properties:
      product:
        type: keyword
        enum: [Beer, Cell medium, Whey]
        help.en: The type of product, byproduct, or waste product the complex substance
          was derived from
        required: true
        mapping:
          copy_to: collected_default_search_fields
      preparation_protocol[]:
        ^minItems: 1
        ^help.en: List of the steps performed during the preparation of the complex
          substance
        ^required: true
        use: '#/$defs/Step'
      storage:
        use: '#/$defs/Storage'
        help.en: Information about how the complex substance was stored between being
          acquired and measured, including temperature and duration
      additional_specifications[]:
        ^minItems: 1
        ^help.en: Additional information about the complex substance can be specified
          here
        type: keyword
      id:
        type: keyword
      name:
        type: keyword
        help.en: Short descriptive name (id) of the entity; must be unique within
          a record (e.g. Lysozyme, Serum from Patient 1). This name is referenced
          in the measurement description to identify the entities present in measured
          sample
        required: true
        mapping:
          copy_to: collected_default_search_fields
      type:
        type: keyword
        enum: [Polymer, Chemical, Molecular assembly, Complex substance of biological
            origin, Complex substance of environmental origin, Complex substance of
            chemical origin, Complex substance of industrial production origin]
        help.en: The type of the entity, where the options are (biological) Polymer,
          Chemical, Molecular assembly (also includes all proteins composed of more
          than one polypeptide chain) or Complex substance. Chemical polymers such
          as PEG 5000 should be described as being a Chemical. Complex substance refers
          to substances which are not exactly specified by their exact chemical composition
          by the time measurement were performed, but e.g. blood, serum, plant extract
        required: true
        mapping:
          copy_to: collected_default_search_fields
  Derived_parameterDP_concentrationPolymorphic:
    properties:
      unit:
        use: '#/$defs/CONCENTRATION_UNITS'
        required: true
        help.en: Unit of the concentration
      id:
        type: keyword
      name:
        type: keyword
        help.en: Descriptive name (id) of the derived parameter (e.g. Kd of Lysozyme
          and VHH2). Must be unique within a record
        required: true
        mapping:
          copy_to: collected_default_search_fields
      type:
        type: keyword
        enum: [Concentration, Stoichiometry, Constant of association (KA), Constant
            of dissociation (KD), Association rate (kOn), Dissociation rate (kOff),
          Change in enthalpy (deltaH), Change in entropy (deltaS), Change in Gibbs
            free energy (deltaG), Molecular weight (MW)]
        help.en: The type of physical parameter the derived parameter represents
        required: true
        mapping:
          copy_to: collected_default_search_fields
      entities_involved[]:
        ^minItems: 1
        ^help.en: List of chemical or molecular assemblies the derived parameter describes
          and how many copies of each are involved
        ^required: true
        use: '#/$defs/Entity_and_stoichiometry'
        type: nested
      value:
        type: double
        help.en: Numerical value of the derived parameter
        required: true
      value_error:
        use: '#/$defs/Value_error'
        help.en: The expected error of the derived parameter (e.g. in terms of standard
          deviations, or relative error)
  Derived_parameterDP_stoichiometryPolymorphic:
    properties:
      unit:
        type: keyword
        enum: [per complex]
        help.en: Unit of the stoichiometry
        required: true
      id:
        type: keyword
      name:
        type: keyword
        help.en: Descriptive name (id) of the derived parameter (e.g. Kd of Lysozyme
          and VHH2). Must be unique within a record
        required: true
        mapping:
          copy_to: collected_default_search_fields
      type:
        type: keyword
        enum: [Concentration, Stoichiometry, Constant of association (KA), Constant
            of dissociation (KD), Association rate (kOn), Dissociation rate (kOff),
          Change in enthalpy (deltaH), Change in entropy (deltaS), Change in Gibbs
            free energy (deltaG), Molecular weight (MW)]
        help.en: The type of physical parameter the derived parameter represents
        required: true
        mapping:
          copy_to: collected_default_search_fields
      entities_involved[]:
        ^minItems: 1
        ^help.en: List of chemical or molecular assemblies the derived parameter describes
          and how many copies of each are involved
        ^required: true
        use: '#/$defs/Entity_and_stoichiometry'
        type: nested
      value:
        type: double
        help.en: Numerical value of the derived parameter
        required: true
      value_error:
        use: '#/$defs/Value_error'
        help.en: The expected error of the derived parameter (e.g. in terms of standard
          deviations, or relative error)
  Derived_parameterDP_KAPolymorphic:
    properties:
      unit:
        type: keyword
        enum: [M^-1, M^-2, mM^-1, mM^-2, µM^-1, µM^-2, nM^-1, nM^-2]
        help.en: Unit of the constant of association
        required: true
      id:
        type: keyword
      name:
        type: keyword
        help.en: Descriptive name (id) of the derived parameter (e.g. Kd of Lysozyme
          and VHH2). Must be unique within a record
        required: true
        mapping:
          copy_to: collected_default_search_fields
      type:
        type: keyword
        enum: [Concentration, Stoichiometry, Constant of association (KA), Constant
            of dissociation (KD), Association rate (kOn), Dissociation rate (kOff),
          Change in enthalpy (deltaH), Change in entropy (deltaS), Change in Gibbs
            free energy (deltaG), Molecular weight (MW)]
        help.en: The type of physical parameter the derived parameter represents
        required: true
        mapping:
          copy_to: collected_default_search_fields
      entities_involved[]:
        ^minItems: 1
        ^help.en: List of chemical or molecular assemblies the derived parameter describes
          and how many copies of each are involved
        ^required: true
        use: '#/$defs/Entity_and_stoichiometry'
        type: nested
      value:
        type: double
        help.en: Numerical value of the derived parameter
        required: true
      value_error:
        use: '#/$defs/Value_error'
        help.en: The expected error of the derived parameter (e.g. in terms of standard
          deviations, or relative error)
  Derived_parameterDP_KDPolymorphic:
    properties:
      unit:
        type: keyword
        enum: [M, M^2, mM, mM^2, µM, µM^2, nM, nM^2]
        help.en: Unit of the constant of dissociation
        required: true
      id:
        type: keyword
      name:
        type: keyword
        help.en: Descriptive name (id) of the derived parameter (e.g. Kd of Lysozyme
          and VHH2). Must be unique within a record
        required: true
        mapping:
          copy_to: collected_default_search_fields
      type:
        type: keyword
        enum: [Concentration, Stoichiometry, Constant of association (KA), Constant
            of dissociation (KD), Association rate (kOn), Dissociation rate (kOff),
          Change in enthalpy (deltaH), Change in entropy (deltaS), Change in Gibbs
            free energy (deltaG), Molecular weight (MW)]
        help.en: The type of physical parameter the derived parameter represents
        required: true
        mapping:
          copy_to: collected_default_search_fields
      entities_involved[]:
        ^minItems: 1
        ^help.en: List of chemical or molecular assemblies the derived parameter describes
          and how many copies of each are involved
        ^required: true
        use: '#/$defs/Entity_and_stoichiometry'
        type: nested
      value:
        type: double
        help.en: Numerical value of the derived parameter
        required: true
      value_error:
        use: '#/$defs/Value_error'
        help.en: The expected error of the derived parameter (e.g. in terms of standard
          deviations, or relative error)
  Derived_parameterDP_kOnPolymorphic:
    properties:
      unit:
        type: keyword
        enum: [M^-1 s^-1, M^-2 s^-1, mM^-1 s^-1, mM^-2 s^-1, µM^-1 s^-1, µM^-2 s^-1,
          nM^-1 s^-1, nM^-2 s^-1]
        help.en: Unit of the association rate constant
        required: true
      id:
        type: keyword
      name:
        type: keyword
        help.en: Descriptive name (id) of the derived parameter (e.g. Kd of Lysozyme
          and VHH2). Must be unique within a record
        required: true
        mapping:
          copy_to: collected_default_search_fields
      type:
        type: keyword
        enum: [Concentration, Stoichiometry, Constant of association (KA), Constant
            of dissociation (KD), Association rate (kOn), Dissociation rate (kOff),
          Change in enthalpy (deltaH), Change in entropy (deltaS), Change in Gibbs
            free energy (deltaG), Molecular weight (MW)]
        help.en: The type of physical parameter the derived parameter represents
        required: true
        mapping:
          copy_to: collected_default_search_fields
      entities_involved[]:
        ^minItems: 1
        ^help.en: List of chemical or molecular assemblies the derived parameter describes
          and how many copies of each are involved
        ^required: true
        use: '#/$defs/Entity_and_stoichiometry'
        type: nested
      value:
        type: double
        help.en: Numerical value of the derived parameter
        required: true
      value_error:
        use: '#/$defs/Value_error'
        help.en: The expected error of the derived parameter (e.g. in terms of standard
          deviations, or relative error)
  Derived_parameterDP_kOffPolymorphic:
    properties:
      unit:
        type: keyword
        enum: [s^-1]
        help.en: Unit of the dissociation rate constant
        required: true
      id:
        type: keyword
      name:
        type: keyword
        help.en: Descriptive name (id) of the derived parameter (e.g. Kd of Lysozyme
          and VHH2). Must be unique within a record
        required: true
        mapping:
          copy_to: collected_default_search_fields
      type:
        type: keyword
        enum: [Concentration, Stoichiometry, Constant of association (KA), Constant
            of dissociation (KD), Association rate (kOn), Dissociation rate (kOff),
          Change in enthalpy (deltaH), Change in entropy (deltaS), Change in Gibbs
            free energy (deltaG), Molecular weight (MW)]
        help.en: The type of physical parameter the derived parameter represents
        required: true
        mapping:
          copy_to: collected_default_search_fields
      entities_involved[]:
        ^minItems: 1
        ^help.en: List of chemical or molecular assemblies the derived parameter describes
          and how many copies of each are involved
        ^required: true
        use: '#/$defs/Entity_and_stoichiometry'
        type: nested
      value:
        type: double
        help.en: Numerical value of the derived parameter
        required: true
      value_error:
        use: '#/$defs/Value_error'
        help.en: The expected error of the derived parameter (e.g. in terms of standard
          deviations, or relative error)
  Derived_parameterDP_deltaHPolymorphic:
    properties:
      unit:
        use: '#/$defs/ENERGY_UNITS'
        required: true
        help.en: Unit of the change in enthalpy rate constant
      id:
        type: keyword
      name:
        type: keyword
        help.en: Descriptive name (id) of the derived parameter (e.g. Kd of Lysozyme
          and VHH2). Must be unique within a record
        required: true
        mapping:
          copy_to: collected_default_search_fields
      type:
        type: keyword
        enum: [Concentration, Stoichiometry, Constant of association (KA), Constant
            of dissociation (KD), Association rate (kOn), Dissociation rate (kOff),
          Change in enthalpy (deltaH), Change in entropy (deltaS), Change in Gibbs
            free energy (deltaG), Molecular weight (MW)]
        help.en: The type of physical parameter the derived parameter represents
        required: true
        mapping:
          copy_to: collected_default_search_fields
      entities_involved[]:
        ^minItems: 1
        ^help.en: List of chemical or molecular assemblies the derived parameter describes
          and how many copies of each are involved
        ^required: true
        use: '#/$defs/Entity_and_stoichiometry'
        type: nested
      value:
        type: double
        help.en: Numerical value of the derived parameter
        required: true
      value_error:
        use: '#/$defs/Value_error'
        help.en: The expected error of the derived parameter (e.g. in terms of standard
          deviations, or relative error)
  Derived_parameterDP_deltaSPolymorphic:
    properties:
      unit:
        type: keyword
        enum: [kcal/molK, kJ/molK]
        help.en: Unit of the change in enthalpy rate constant
        required: true
      id:
        type: keyword
      name:
        type: keyword
        help.en: Descriptive name (id) of the derived parameter (e.g. Kd of Lysozyme
          and VHH2). Must be unique within a record
        required: true
        mapping:
          copy_to: collected_default_search_fields
      type:
        type: keyword
        enum: [Concentration, Stoichiometry, Constant of association (KA), Constant
            of dissociation (KD), Association rate (kOn), Dissociation rate (kOff),
          Change in enthalpy (deltaH), Change in entropy (deltaS), Change in Gibbs
            free energy (deltaG), Molecular weight (MW)]
        help.en: The type of physical parameter the derived parameter represents
        required: true
        mapping:
          copy_to: collected_default_search_fields
      entities_involved[]:
        ^minItems: 1
        ^help.en: List of chemical or molecular assemblies the derived parameter describes
          and how many copies of each are involved
        ^required: true
        use: '#/$defs/Entity_and_stoichiometry'
        type: nested
      value:
        type: double
        help.en: Numerical value of the derived parameter
        required: true
      value_error:
        use: '#/$defs/Value_error'
        help.en: The expected error of the derived parameter (e.g. in terms of standard
          deviations, or relative error)
  Derived_parameterDP_deltaGPolymorphic:
    properties:
      unit:
        use: '#/$defs/ENERGY_UNITS'
        required: true
        help.en: Unit of the change in enthalpy rate constant
      id:
        type: keyword
      name:
        type: keyword
        help.en: Descriptive name (id) of the derived parameter (e.g. Kd of Lysozyme
          and VHH2). Must be unique within a record
        required: true
        mapping:
          copy_to: collected_default_search_fields
      type:
        type: keyword
        enum: [Concentration, Stoichiometry, Constant of association (KA), Constant
            of dissociation (KD), Association rate (kOn), Dissociation rate (kOff),
          Change in enthalpy (deltaH), Change in entropy (deltaS), Change in Gibbs
            free energy (deltaG), Molecular weight (MW)]
        help.en: The type of physical parameter the derived parameter represents
        required: true
        mapping:
          copy_to: collected_default_search_fields
      entities_involved[]:
        ^minItems: 1
        ^help.en: List of chemical or molecular assemblies the derived parameter describes
          and how many copies of each are involved
        ^required: true
        use: '#/$defs/Entity_and_stoichiometry'
        type: nested
      value:
        type: double
        help.en: Numerical value of the derived parameter
        required: true
      value_error:
        use: '#/$defs/Value_error'
        help.en: The expected error of the derived parameter (e.g. in terms of standard
          deviations, or relative error)
  Derived_parameterDP_MWPolymorphic:
    properties:
      unit:
        use: '#/$defs/MOLECULAR_WEIGHT_UNITS'
        required: true
        help.en: Unit of the change in enthalpy rate constant
      id:
        type: keyword
      name:
        type: keyword
        help.en: Descriptive name (id) of the derived parameter (e.g. Kd of Lysozyme
          and VHH2). Must be unique within a record
        required: true
        mapping:
          copy_to: collected_default_search_fields
      type:
        type: keyword
        enum: [Concentration, Stoichiometry, Constant of association (KA), Constant
            of dissociation (KD), Association rate (kOn), Dissociation rate (kOff),
          Change in enthalpy (deltaH), Change in entropy (deltaS), Change in Gibbs
            free energy (deltaG), Molecular weight (MW)]
        help.en: The type of physical parameter the derived parameter represents
        required: true
        mapping:
          copy_to: collected_default_search_fields
      entities_involved[]:
        ^minItems: 1
        ^help.en: List of chemical or molecular assemblies the derived parameter describes
          and how many copies of each are involved
        ^required: true
        use: '#/$defs/Entity_and_stoichiometry'
        type: nested
      value:
        type: double
        help.en: Numerical value of the derived parameter
        required: true
      value_error:
        use: '#/$defs/Value_error'
        help.en: The expected error of the derived parameter (e.g. in terms of standard
          deviations, or relative error)
settings:
  i18n-languages: [en]
  extension-elements: [ui_file_context]<|MERGE_RESOLUTION|>--- conflicted
+++ resolved
@@ -384,15 +384,10 @@
         ^help.en: List of the results (parameter) that were derived by analyzing the
           raw data, and which steps were taken to obtain them
         use: '#/$defs/Derived_parameter'
-<<<<<<< HEAD
-        type: nested
+        type: polymorphic
+        mapping:
+          type: nested
       raw_measurement_files[]:
-=======
-        type: polymorphic
-        mapping:
-          type: nested
-      raw_measurements[]:
->>>>>>> cd352625
         ^minItems: 1
         ^help.en: List of file(s) containing the raw measurements
         ^ui_file_context:
@@ -1167,47 +1162,7 @@
         enum: [Article, Book, Thesis]
         help.en: The type of publication
         required: true
-<<<<<<< HEAD
-  Derived_parameter:
-=======
-      publisher:
-        type: keyword
-        help.en: The name of the publisher or journal name in case of article
-  Project:
-    properties:
-      id:
-        type: keyword
-        help.en: Unique and persistent identifier which can be generated upon deposition
-          of the first member of the project, which can be used to show a relation
-          to other data within the MBDB
-      title:
-        type: keyword
-        help.en: Short title of the project
-        required: true
-        mapping:
-          copy_to: collected_default_search_fields
-      description:
-        type: keyword
-        help.en: Short description of what the project is about
-        required: true
-      owner:
-        use: '#/$defs/Person'
-        required: true
-        help.en: The person responsible for the project, typically a project leader,
-          principle investigator, or group leader
-  Associated_publications:
-    properties:
-      main:
-        use: '#/$defs/Publication'
-        help.en: Information about the publication where the raw data or derived parameters
-          first appeared
-      additional[]:
-        ^minItems: 1
-        ^help.en: Information about publications in addition to the main publication
-        use: '#/$defs/Publication'
-        type: nested
   Derived_parameter_base:
->>>>>>> cd352625
     properties:
       id:
         type: keyword
